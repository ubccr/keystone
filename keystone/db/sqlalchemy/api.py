# vim: tabstop=4 shiftwidth=4 softtabstop=4
# Copyright (c) 2010-2011 OpenStack, LLC.
#
# Licensed under the Apache License, Version 2.0 (the "License");
# you may not use this file except in compliance with the License.
# You may obtain a copy of the License at
#
#    http://www.apache.org/licenses/LICENSE-2.0
#
# Unless required by applicable law or agreed to in writing, software
# distributed under the License is distributed on an "AS IS" BASIS,
# WITHOUT WARRANTIES OR CONDITIONS OF ANY KIND, either express or
# implied.
# See the License for the specific language governing permissions and
# limitations under the License.
# Not Yet PEP8 standardized

import logging

from sqlalchemy.orm import joinedload, aliased
from sqlalchemy import create_engine
from sqlalchemy.orm import sessionmaker
from keystone.common import config
import models


_ENGINE = None
_MAKER = None
BASE = models.Base


def configure_db(options):
    """
    Establish the database, create an engine if needed, and
    register the models.

    :param options: Mapping of configuration options
    """
    global _ENGINE
    if not _ENGINE:
        debug = config.get_option(
            options, 'debug', type='bool', default=False)
        verbose = config.get_option(
            options, 'verbose', type='bool', default=False)
        timeout = config.get_option(
            options, 'sql_idle_timeout', type='int', default=3600)
        _ENGINE = create_engine(options['sql_connection'],
                                pool_recycle=timeout)
        logger = logging.getLogger('sqlalchemy.engine')
        if debug:
            logger.setLevel(logging.DEBUG)
        elif verbose:
            logger.setLevel(logging.INFO)
        register_models()


def get_session(autocommit=True, expire_on_commit=False):
    """Helper method to grab session"""
    global _MAKER, _ENGINE
    if not _MAKER:
        assert _ENGINE
        _MAKER = sessionmaker(bind=_ENGINE,
                              autocommit=autocommit,
                              expire_on_commit=expire_on_commit)
    return _MAKER()


def register_models():
    """Register Models and create properties"""
    global _ENGINE
    assert _ENGINE
    BASE.metadata.create_all(_ENGINE)


def unregister_models():
    """Unregister Models, useful clearing out data before testing"""
    global _ENGINE
    assert _ENGINE
    BASE.metadata.drop_all(_ENGINE)


#
# Role API operations
#
def role_create(values):
    role_ref = models.Role()
    role_ref.update(values)
    role_ref.save()
    return role_ref


def role_get(id, session=None):
    if not session:
        session = get_session()
    result = session.query(models.Role).filter_by(id=id).first()
    return result


def role_get_all(session=None):
    if not session:
        session = get_session()
    return session.query(models.Role).all()


def role_get_page(marker, limit, session=None):
    if not session:
        session = get_session()

    if marker:
        return session.query(models.Role).filter("id>:marker").params(\
                marker='%s' % marker).order_by(\
                models.Role.id.desc()).limit(limit).all()
    else:
        return session.query(models.Role).order_by(\
                            models.Role.id.desc()).limit(limit).all()


def role_ref_get_page(marker, limit, user_id, session=None):
    if not session:
        session = get_session()

    if marker:
        return session.query(models.UserRoleAssociation).\
                filter("id>:marker").params(\
                marker='%s' % marker).filter_by(user_id=user_id).order_by(\
                models.UserRoleAssociation.id.desc()).limit(limit).all()
    else:
        return session.query(models.UserRoleAssociation).\
                filter_by(user_id=user_id).order_by(\
                models.UserRoleAssociation.id.desc()).limit(limit).all()


def role_ref_get_all_global_roles(user_id, session=None):
    if not session:
        session = get_session()
    return session.query(models.UserRoleAssociation).\
                filter_by(user_id=user_id).filter("tenant_id is null").all()


def role_ref_get_all_tenant_roles(user_id, tenant_id, session=None):
    if not session:
        session = get_session()
    return session.query(models.UserRoleAssociation).\
            filter_by(user_id=user_id).filter_by(tenant_id=tenant_id).all()


def role_ref_get(id, session=None):
    if not session:
        session = get_session()
    result = session.query(models.UserRoleAssociation).filter_by(id=id).first()
    return result


def role_ref_delete(id, session=None):
    if not session:
        session = get_session()
    with session.begin():
        role_ref = role_ref_get(id, session)
        session.delete(role_ref)


#
# Tenant API operations
#
def tenant_create(values):
    tenant_ref = models.Tenant()
    tenant_ref.update(values)
    tenant_ref.save()
    return tenant_ref


def tenant_get(id, session=None):
    if not session:
        session = get_session()
    result = session.query(models.Tenant).filter_by(id=id).first()
    return result


def tenant_get_all(session=None):
    if not session:
        session = get_session()
    return session.query(models.Tenant).all()


def tenants_for_user_get_page(user, marker, limit, session=None):
    if not session:
        session = get_session()
    ura = aliased(models.UserRoleAssociation)
    tenant = aliased(models.Tenant)
    q1 = session.query(tenant).join((ura, ura.tenant_id == tenant.id)).\
        filter(ura.user_id == user.id)
    q2 = session.query(tenant).filter(tenant.id == user.tenant_id)
    q3 = q1.union(q2)
    if marker:
        return q3.filter("tenant.id>:marker").params(\
                marker='%s' % marker).order_by(\
                tenant.id.desc()).limit(limit).all()
    else:
        return q3.order_by(\
                            tenant.id.desc()).limit(limit).all()


def tenants_for_user_get_page_markers(user, marker, limit, session=None):
    if not session:
        session = get_session()
    ura = aliased(models.UserRoleAssociation)
    tenant = aliased(models.Tenant)
    q1 = session.query(tenant).join((ura, ura.tenant_id == tenant.id)).\
        filter(ura.user_id == user.id)
    q2 = session.query(tenant).filter(tenant.id == user.tenant_id)
    q3 = q1.union(q2)

    first = q3.order_by(\
                        tenant.id).first()
    last = q3.order_by(\
                        tenant.id.desc()).first()
    if first is None:
        return (None, None)
    if marker is None:
        marker = first.id
    next = q3.filter(tenant.id > marker).order_by(\
                    tenant.id).limit(limit).all()
    prev = q3.filter(tenant.id > marker).order_by(\
                    tenant.id.desc()).limit(int(limit)).all()
    if len(next) == 0:
        next = last
    else:
        for t in next:
            next = t
    if len(prev) == 0:
        prev = first
    else:
        for t in prev:
            prev = t
    if prev.id == marker:
        prev = None
    else:
        prev = prev.id
    if next.id == last.id:
        next = None
    else:
        next = next.id
    return (prev, next)


def tenant_get_page(marker, limit, session=None):
    if not session:
        session = get_session()

    if marker:
        return session.query(models.Tenant).filter("id>:marker").params(\
                marker='%s' % marker).order_by(\
                models.Tenant.id.desc()).limit(limit).all()
    else:
        return session.query(models.Tenant).order_by(\
                            models.Tenant.id.desc()).limit(limit).all()


def tenant_get_page_markers(marker, limit, session=None):
    if not session:
        session = get_session()
    first = session.query(models.Tenant).order_by(\
                        models.Tenant.id).first()
    last = session.query(models.Tenant).order_by(\
                        models.Tenant.id.desc()).first()
    if first is None:
        return (None, None)
    if marker is None:
        marker = first.id
    next = session.query(models.Tenant).filter("id > :marker").params(\
                    marker='%s' % marker).order_by(\
                    models.Tenant.id).limit(limit).all()
    prev = session.query(models.Tenant).filter("id < :marker").params(\
                    marker='%s' % marker).order_by(\
                    models.Tenant.id.desc()).limit(int(limit)).all()
    if len(next) == 0:
        next = last
    else:
        for t in next:
            next = t
    if len(prev) == 0:
        prev = first
    else:
        for t in prev:
            prev = t
    if prev.id == marker:
        prev = None
    else:
        prev = prev.id
    if next.id == last.id:
        next = None
    else:
        next = next.id
    return (prev, next)


def tenant_is_empty(id, session=None):
    if not session:
        session = get_session()
    a_user = session.query(models.UserRoleAssociation).filter_by(\
        tenant_id=id).first()
    if a_user != None:
        return False
    a_group = session.query(models.Group).filter_by(tenant_id=id).first()
    if a_group != None:
        return False
    a_user = session.query(models.User).filter_by(tenant_id=id).first()
    if a_user != None:
        return False
    return True


def tenant_update(id, values, session=None):
    if not session:
        session = get_session()
    with session.begin():
        tenant_ref = tenant_get(id, session)
        tenant_ref.update(values)
        tenant_ref.save(session=session)


def tenant_delete(id, session=None):
    if not session:
        session = get_session()
    with session.begin():
        tenant_ref = tenant_get(id, session)
        session.delete(tenant_ref)


#
# Tenant Group Operations API
#
def tenant_group_create(values):
    group_ref = models.Group()
    group_ref.update(values)
    group_ref.save()
    return group_ref


def tenant_group_is_empty(id, session=None):
    if not session:
        session = get_session()
    a_user = session.query(models.UserGroupAssociation).filter_by(
        group_id=id).first()
    if a_user != None:
        return False
    return True


def tenant_group_get(id, tenant, session=None):
    if not session:
        session = get_session()
    result = session.query(models.Group).filter_by(id=id, \
            tenant_id=tenant).first()

    return result


def tenant_group_get_page(tenantId, marker, limit, session=None):
    if not session:
        session = get_session()

    if marker:
        return session.query(models.Group).filter("id>:marker").params(\
                marker='%s' % marker).filter_by(\
                tenant_id=tenantId).order_by(\
                models.Group.id.desc()).limit(limit).all()
    else:
        return session.query(models.Group).filter_by(tenant_id=tenantId)\
                        .order_by(models.Group.id.desc()).limit(limit).all()
    #return session.query(models.Tenant).all()


def tenant_group_get_page_markers(tenantId, marker, limit, session=None):
    if not session:
        session = get_session()
    first = session.query(models.Group).filter_by(\
            tenant_id=tenantId).order_by(\
            models.Group.id).first()
    last = session.query(models.Group).filter_by(\
            tenant_id=tenantId).order_by(\
            models.Group.id.desc()).first()

    if first is None:
        return (None, None)
    if marker is None:
        marker = first.id
    next = session.query(models.Group).filter("id > :marker").params(\
                    marker='%s' % marker).filter_by(\
                    tenant_id=tenantId).order_by(\
                    models.Group.id).limit(limit).all()
    prev = session.query(models.Group).filter("id < :marker").params(\
                    marker='%s' % marker).filter_by(\
                    tenant_id=tenantId).order_by(\
                    models.Group.id.desc()).limit(int(limit)).all()
    if len(next) == 0:
        next = last
    else:
        for t in next:
            next = t
    if len(prev) == 0:
        prev = first
    else:
        for t in prev:
            prev = t
    if prev.id == marker:
        prev = None
    else:
        prev = prev.id
    if next.id == last.id:
        next = None
    else:
        next = next.id
    return (prev, next)


def tenant_group_update(id, tenant_id, values, session=None):
    if not session:
        session = get_session()
    with session.begin():
        tenant_ref = tenant_group_get(id, tenant_id, session)
        tenant_ref.update(values)
        tenant_ref.save(session=session)


def tenant_group_delete(id, tenant_id, session=None):
    if not session:
        session = get_session()
    with session.begin():
        tenantgroup_ref = tenant_group_get(id, tenant_id, session)
        session.delete(tenantgroup_ref)


def tenant_role_assignments_get(tenant_id, session=None):
    if not session:
        session = get_session()
    return session.query(models.UserRoleAssociation).\
                        filter_by(tenant_id=tenant_id)


#
# User Operations
#
def user_get_all(session=None):
    if not session:
        session = get_session()
    result = session.query(models.User)
    return result


def get_user_by_group(user_id, group_id, session=None):
    if not session:
        session = get_session()
    result = session.query(models.UserGroupAssociation).filter_by(\
            group_id=group_id, user_id=user_id).first()
    return result


def user_tenant_group(values):
    user_ref = models.UserGroupAssociation()
    user_ref.update(values)
    user_ref.save()
    return user_ref


def user_tenant_group_delete(id, group_id, session=None):
    if not session:
        session = get_session()
    with session.begin():
        usertenantgroup_ref = get_user_by_group(id, group_id, session)
        session.delete(usertenantgroup_ref)


def user_create(values):
    user_ref = models.User()
    user_ref.update(values)
    user_ref.save()
    return user_ref


def user_get(id, session=None):
    if not session:
        session = get_session()
    #TODO(Ziad): finish cleaning up model
    #    result = session.query(models.User).options(joinedload('groups')).\
    #              options(joinedload('tenants')).filter_by(id=id).first()
    result = session.query(models.User).filter_by(id=id).first()
    return result


def user_get_email(email, session=None):
    if not session:
        session = get_session()
    result = session.query(models.User).filter_by(email=email).first()
    return result


def user_groups(id, session=None):
    if not session:
        session = get_session()
    result = session.query(models.Group).filter_by(\
            user_id=id)
    return result


def user_roles_by_tenant(user_id, tenant_id, session=None):
    if not session:
        session = get_session()
    result = session.query(models.UserRoleAssociation).filter_by(\
            user_id=user_id, tenant_id=tenant_id).options(joinedload('roles'))
    return result


def user_update(id, values, session=None):
    if not session:
        session = get_session()
    with session.begin():
        user_ref = user_get(id, session)
        user_ref.update(values)
        user_ref.save(session=session)


def users_tenant_group_get_page(group_id, marker, limit, session=None):
    if not session:
        session = get_session()
    uga = aliased(models.UserGroupAssociation)
    user = aliased(models.User)
    if marker:
        return session.query(user, uga).join(\
                            (uga, uga.user_id == user.id)).\
                            filter(uga.group_id == group_id).\
                            filter("id>=:marker").params(\
                            marker='%s' % marker).order_by(\
                            user.id).limit(limit).all()
    else:
        return session.query(user, uga).\
                            join((uga, uga.user_id == user.id)).\
                            filter(uga.group_id == group_id).order_by(\
                            user.id).limit(limit).all()


def users_tenant_group_get_page_markers(group_id, marker, limit, session=None):
    if not session:
        session = get_session()
    uga = aliased(models.UserGroupAssociation)
    user = aliased(models.User)
    first = session.query(models.User).order_by(\
                        models.User.id).first()
    last = session.query(models.User).order_by(\
                        models.User.id.desc()).first()
    if first is None:
        return (None, None)
    if marker is None:
        marker = first.id
    next = session.query(user).join(
                            (uga, uga.user_id == user.id)).\
                            filter(uga.group_id == group_id).\
                            filter("id > :marker").params(\
                            marker='%s' % marker).order_by(\
                            user.id).limit(limit).all()
    prev = session.query(user).join(\
                            (uga, uga.user_id == user.id)).\
                            filter(uga.group_id == group_id).\
                            filter("id < :marker").params(\
                            marker='%s' % marker).order_by(\
                            user.id.desc()).limit(int(limit)).all()
    if len(next) == 0:
        next = last
    else:
        for t in next:
            next = t
    if len(prev) == 0:
        prev = first
    else:
        for t in prev:
            prev = t
    if prev.id == marker:
        prev = None
    else:
        prev = prev.id
    if next.id == last.id:
        next = None
    else:
        next = next.id
    return (prev, next)


def user_delete(id, session=None):
    if not session:
        session = get_session()
    with session.begin():
        user_ref = user_get(id, session)
        session.delete(user_ref)


def user_get_by_tenant(id, tenant_id, session=None):
    if not session:
        session = get_session()
    # Most common use case: user lives in tenant
    user = session.query(models.User).\
                    filter_by(id=id, tenant_id=tenant_id).first()
    if user:
        return user

    # Find user through grants to this tenant
    user_tenant = session.query(models.UserRoleAssociation).filter_by(\
        tenant_id=tenant_id, user_id=id).first()
    if user_tenant:
        return user_get(id, session)
    else:
        return None


def user_get_by_group(id, session=None):
    if not session:
        session = get_session()
    user_group = session.query(models.Group).filter_by(tenant_id=id).all()
    return user_group


def user_delete_tenant(id, tenant_id, session=None):
    if not session:
        session = get_session()
    with session.begin():
        users_tenant_ref = users_get_by_tenant(id, tenant_id, session)
        if users_tenant_ref is not None:
            for user_tenant_ref in users_tenant_ref:
                session.delete(user_tenant_ref)

        user_group_ref = user_get_by_group(tenant_id, session)

        if user_group_ref is not None:
            for user_group in user_group_ref:
                group_users = session.query(models.UserGroupAssociation)\
                                .filter_by(user_id=id,
                                        group_id=user_group.id).all()
                for group_user in group_users:
                    session.delete(group_user)


def user_get_by_tenant(user_id, tenant_id, session=None):
    if not session:
        session = get_session()
    result = session.query(models.User).filter_by(id=user_id,
                                                  tenant_id=tenant_id).first()
    return result


def users_get_by_tenant(user_id, tenant_id, session=None):
    if not session:
        session = get_session()
    result = session.query(models.User).filter_by(id=user_id,
                                                  tenant_id=tenant_id)
    return result


#
# Group Operations
#
def group_get(id, session=None):
    if not session:
        session = get_session()
    result = session.query(models.Group).filter_by(id=id).first()
    return result


def group_users(id, session=None):
    if not session:
        session = get_session()
    result = session.query(models.User).filter_by(\
        group_id=id)
    return result


def group_get_all(session=None):
    if not session:
        session = get_session()
    result = session.query(models.Group)
    return result


def group_get_page(marker, limit, session=None):
    if not session:
        session = get_session()

    if marker:
        return session.query(models.Group).filter("id>:marker").params(\
                            marker='%s' % marker).order_by(\
                            models.Group.id.desc()).limit(limit).all()
    else:
        return session.query(models.Group).order_by(\
                            models.Group.id.desc()).limit(limit).all()


def group_get_page_markers(marker, limit, session=None):
    if not session:
        session = get_session()
    first = session.query(models.Group).order_by(\
                        models.Group.id).first()
    last = session.query(models.Group).order_by(\
                        models.Group.id.desc()).first()
    if first is None:
        return (None, None)
    if marker is None:
        marker = first.id
    next = session.query(models.Group).filter("id > :marker").params(\
                    marker='%s' % marker).order_by(\
                    models.Group.id).limit(limit).all()
    prev = session.query(models.Group).filter("id < :marker").params(\
                    marker='%s' % marker).order_by(\
                    models.Group.id.desc()).limit(int(limit)).all()
    if len(next) == 0:
        next = last
    else:
        for t in next:
            next = t
    if len(prev) == 0:
        prev = first
    else:
        for t in prev:
            prev = t
    if prev.id == marker:
        prev = None
    else:
        prev = prev.id
    if next.id == last.id:
        next = None
    else:
        next = next.id
    return (prev, next)


def group_delete(id, session=None):
    if not session:
        session = get_session()
    with session.begin():
        group_ref = group_get(id, session)
        session.delete(group_ref)


#
# Token Operations
#
def token_create(values):
    token_ref = models.Token()
    token_ref.update(values)
    token_ref.save()
    return token_ref


def token_get(id, session=None):
    if not session:
        session = get_session()
    result = session.query(models.Token).filter_by(token_id=id).first()
    return result


def token_delete(id, session=None):
    if not session:
        session = get_session()
    with session.begin():
        token_ref = token_get(id, session)
        session.delete(token_ref)


def token_for_user(user_id, session=None):
    if not session:
        session = get_session()
    result = session.query(models.Token).filter_by(
        user_id=user_id, tenant_id=None).order_by("expires desc").first()
    return result


def token_for_user_tenant(user_id, tenant_id, session=None):
    if not session:
        session = get_session()
    result = session.query(models.Token).filter_by(
        user_id=user_id, tenant_id=tenant_id).order_by("expires desc").first()
    return result


def token_get_all(session=None):
    if not session:
        session = get_session()
    return session.query(models.Token).all()


#
# Unsorted operations
#

def user_role_add(values):
    user_role_ref = models.UserRoleAssociation()
    user_role_ref.update(values)
    user_role_ref.save()
    return user_role_ref


def user_tenant_create(values):
    #TODO(ZIAD): Update model / fix this
    user_tenant_ref = models.UserTenantAssociation()
    user_tenant_ref.update(values)
    user_tenant_ref.save()
    return user_tenant_ref


def user_get_update(id, session=None):
    if not session:
        session = get_session()
    result = session.query(models.User).filter_by(id=id).first()
    return result


def users_get_by_tenant_get_page(tenant_id, marker, limit, session=None):
    if not session:
        session = get_session()
    user = aliased(models.User)
    if marker:
        return session.query(user).\
                            filter("tenant_id = :tenant_id").\
                            params(tenant_id='%s' % tenant_id).\
                            filter("id>=:marker").params(
                            marker='%s' % marker).order_by(
                            "id").limit(limit).all()
    else:
        return session.query(user).\
                             filter("tenant_id = :tenant_id").\
                            params(tenant_id='%s' % tenant_id).order_by(
                            "id").limit(limit).all()


def users_get_by_tenant_get_page_markers(tenant_id, marker, limit,\
        session=None):
    if not session:
        session = get_session()
    user = aliased(models.User)
    first = session.query(user).\
                    filter(user.tenant_id == tenant_id).\
                    order_by(user.id).first()
    last = session.query(user).\
                        filter(user.tenant_id == tenant_id).\
                        order_by(user.id.desc()).first()
    if first is None:
        return (None, None)
    if marker is None:
        marker = first.id
    next = session.query(user).\
                    filter(user.tenant_id == tenant_id).\
                    filter("id > :marker").params(\
                    marker='%s' % marker).order_by(user.id).\
                    limit(int(limit)).all()
    prev = session.query(user).\
                    filter(user.tenant_id == tenant_id).\
                    filter("id < :marker").params(
                    marker='%s' % marker).order_by(
                    user.id.desc()).limit(int(limit)).all()
    next_len = len(next)
    prev_len = len(prev)

    if next_len == 0:
        next = last
    else:
        for t in next:
            next = t
    if prev_len == 0:
        prev = first
    else:
        for t in prev:
            prev = t
    if first.id == marker:
        prev = None
    else:
        prev = prev.id
    if marker == last.id:
        next = None
    else:
        next = next.id
    return (prev, next)


def user_groups_get_all(user_id, session=None):
    if not session:
        session = get_session()
    uga = aliased(models.UserGroupAssociation)
    group = aliased(models.Group)
    return session.query(group, uga).\
                            join((uga, uga.group_id == group.id)).\
                            filter(uga.user_id == user_id).order_by(
                            group.id).all()


def groups_get_by_user_get_page(user_id, marker, limit, session=None):
    if not session:
        session = get_session()
    uga = aliased(models.UserGroupAssociation)
    group = aliased(models.Group)
    if marker:
        return session.query(group, uga).join(\
                            (uga, uga.group_id == group.id)).\
                            filter(uga.user_id == user_id).\
                            filter("id>=:marker").params(
                            marker='%s' % marker).order_by(
                            group.id).limit(limit).all()
    else:
        return session.query(group, uga).\
                            join((uga, uga.group_id == group.id)).\
                            filter(uga.user_id == user_id).order_by(
                            group.id).limit(limit).all()


def groups_get_by_user_get_page_markers(user_id, marker, limit, session=None):
    if not session:
        session = get_session()
    uga = aliased(models.UserGroupAssociation)
    group = aliased(models.Group)
    first, firstassoc = session.query(group, uga).\
                        join((uga, uga.group_id == group.id)).\
                        filter(uga.user_id == user_id).\
                        order_by(group.id).first()
    last, lastassoc = session.query(group, uga).\
                        join((uga, uga.group_id == group.id)).\
                        filter(uga.user_id == user_id).\
                        order_by(group.id.desc()).first()
    if first is None:
        return (None, None)
    if marker is None:
        marker = first.id
    next = session.query(group, uga).join(
                            (uga, uga.group_id == group.id)).\
                            filter(uga.user_id == user_id).\
                            filter("id>=:marker").params(
                            marker='%s' % marker).order_by(
                            group.id).limit(int(limit)).all()

    prev = session.query(group, uga).join(
                            (uga, uga.group_id == group.id)).\
                            filter(uga.user_id == user_id).\
                            filter("id < :marker").params(
                            marker='%s' % marker).order_by(
                            group.id).limit(int(limit) + 1).all()
    next_len = len(next)
    prev_len = len(prev)

    if next_len == 0:
        next = last
    else:
        for t, a in next:
            next = t
    if prev_len == 0:
        prev = first
    else:
        for t, a in prev:
            prev = t
    if first.id == marker:
        prev = None
    else:
        prev = prev.id
    if marker == last.id:
        next = None
    else:
        next = next.id
    return (prev, next)


def role_get_page_markers(marker, limit, session=None):
    if not session:
        session = get_session()
    first = session.query(models.Role).order_by(\
                        models.Role.id).first()
    last = session.query(models.Role).order_by(\
                        models.Role.id.desc()).first()
    if first is None:
        return (None, None)
    if marker is None:
        marker = first.id
    next = session.query(models.Role).filter("id > :marker").params(\
                    marker='%s' % marker).order_by(\
                    models.Role.id).limit(limit).all()
    prev = session.query(models.Role).filter("id < :marker").params(\
                    marker='%s' % marker).order_by(\
                    models.Role.id.desc()).limit(int(limit)).all()
    if len(next) == 0:
        next = last
    else:
        for t in next:
            next = t
    if len(prev) == 0:
        prev = first
    else:
        for t in prev:
            prev = t
    if prev.id == marker:
        prev = None
    else:
        prev = prev.id
    if next.id == last.id:
        next = None
    else:
        next = next.id
    return (prev, next)


def role_ref_get_page_markers(user_id, marker, limit, session=None):
    if not session:
        session = get_session()
    first = session.query(models.UserRoleAssociation).filter_by(\
                                        user_id=user_id).order_by(\
                        models.UserRoleAssociation.id).first()
    last = session.query(models.UserRoleAssociation).filter_by(\
                                        user_id=user_id).order_by(\
                        models.UserRoleAssociation.id.desc()).first()
    if first is None:
        return (None, None)
    if marker is None:
        marker = first.id
    next = session.query(models.UserRoleAssociation).filter_by(\
                    user_id=user_id).filter("id > :marker").params(\
                    marker='%s' % marker).order_by(\
                    models.UserRoleAssociation.id).limit(limit).all()
    prev = session.query(models.UserRoleAssociation).filter_by(\
                            user_id=user_id).filter("id < :marker").params(\
                    marker='%s' % marker).order_by(\
                    models.UserRoleAssociation.id.desc()).limit(int(limit)).\
                    all()
    if len(next) == 0:
        next = last
    else:
        for t in next:
            next = t
    if len(prev) == 0:
        prev = first
    else:
        for t in prev:
            prev = t
    if prev.id == marker:
        prev = None
    else:
        prev = prev.id
    if next.id == last.id:
        next = None
    else:
        next = next.id
    return (prev, next)


#
# BaseURL API operations
#
def baseurls_create(values):
    baseurls_ref = models.BaseUrls()
    baseurls_ref.update(values)
    baseurls_ref.save()
    return baseurls_ref


def baseurls_get(id, session=None):
    if not session:
        session = get_session()
    result = session.query(models.BaseUrls).filter_by(id=id).first()
    return result


def baseurls_get_all(session=None):
    if not session:
        session = get_session()
    return session.query(models.BaseUrls).all()


def baseurls_get_page(marker, limit, session=None):
    if not session:
        session = get_session()

    if marker:
        return session.query(models.BaseUrls).filter("id>:marker").params(\
                marker='%s' % marker).order_by(\
                models.BaseUrls.id.desc()).limit(limit).all()
    else:
        return session.query(models.BaseUrls).order_by(\
                            models.BaseUrls.id.desc()).limit(limit).all()


def baseurls_get_page_markers(marker, limit, session=None):
    if not session:
        session = get_session()
    first = session.query(models.BaseUrls).order_by(\
                        models.BaseUrls.id).first()
    last = session.query(models.BaseUrls).order_by(\
                        models.BaseUrls.id.desc()).first()
    if first is None:
        return (None, None)
    if marker is None:
        marker = first.id
    next = session.query(models.BaseUrls).filter("id > :marker").params(\
                    marker='%s' % marker).order_by(\
                    models.BaseUrls.id).limit(limit).all()
    prev = session.query(models.BaseUrls).filter("id < :marker").params(\
                    marker='%s' % marker).order_by(\
                    models.BaseUrls.id.desc()).limit(int(limit)).all()
    if len(next) == 0:
        next = last
    else:
        for t in next:
            next = t
    if len(prev) == 0:
        prev = first
    else:
        for t in prev:
            prev = t
    if prev.id == marker:
        prev = None
    else:
        prev = prev.id
    if next.id == last.id:
        next = None
    else:
        next = next.id
    return (prev, next)


def baseurls_ref_get_by_tenant_get_page(tenant_id, marker, limit,
                                        session=None):
    if not session:
        session = get_session()
    if marker:
        return session.query(models.TenantBaseURLAssociation).\
            filter(models.TenantBaseURLAssociation.tenant_id == tenant_id).\
            filter("id >= :marker").params(
            marker='%s' % marker).order_by(
            models.TenantBaseURLAssociation.id).limit(limit).all()
    else:
        return session.query(models.TenantBaseURLAssociation).\
            filter(models.TenantBaseURLAssociation.tenant_id == tenant_id).\
            order_by(models.TenantBaseURLAssociation.id).limit(limit).all()


def baseurls_ref_get_by_tenant_get_page_markers(tenant_id, marker, limit,
                                                session=None):
    if not session:
        session = get_session()
    tba = aliased(models.TenantBaseURLAssociation)
    first = session.query(tba).\
                    filter(tba.tenant_id == tenant_id).\
                    order_by(tba.id).first()
    last = session.query(tba).\
                filter(tba.tenant_id == tenant_id).\
                order_by(tba.id.desc()).first()
    if first is None:
        return (None, None)
    if marker is None:
        marker = first.id
    next = session.query(tba).\
                filter(tba.tenant_id == tenant_id).\
                filter("id>=:marker").params(
                marker='%s' % marker).order_by(
                tba.id).limit(int(limit)).all()

    prev = session.query(tba).\
                    filter(tba.tenant_id == tenant_id).\
                    filter("id < :marker").params(
                    marker='%s' % marker).order_by(
                    tba.id).limit(int(limit) + 1).all()
    next_len = len(next)
    prev_len = len(prev)

    if next_len == 0:
        next = last
    else:
        for t in next:
            next = t
    if prev_len == 0:
        prev = first
    else:
        for t in prev:
            prev = t
    if first.id == marker:
        prev = None
    else:
        prev = prev.id
    if marker == last.id:
        next = None
    else:
        next = next.id
    return (prev, next)


def baseurls_ref_add(values):
    baseurls_ref = models.TenantBaseURLAssociation()
    baseurls_ref.update(values)
    baseurls_ref.save()
    return baseurls_ref


def baseurls_ref_get(id, session=None):
    if not session:
        session = get_session()
    result = session.query(models.TenantBaseURLAssociation).\
                    filter_by(id=id).first()
    return result


def baseurls_ref_get_by_tenant(tenant_id, session=None):
    if not session:
        session = get_session()
    result = session.query(models.TenantBaseURLAssociation).\
                    filter_by(tenant_id=tenant_id).first()
    return result


def baseurls_ref_delete(id, session=None):
    if not session:
        session = get_session()
    with session.begin():
        baseurls_ref = baseurls_ref_get(id, session)
<<<<<<< HEAD
        session.delete(baseurls_ref)

def tenant_baseurls_get_all(tenant_id, session=None):
    if not session:
        session = get_session()
    tba = aliased(models.TenantBaseURLAssociation)
    baseUrls = aliased(models.BaseUrls)
    return session.query(baseUrls).join((tba, tba.baseURLs_id == baseUrls.id)).\
        filter(tba.tenant_id == tenant_id).all()

    
=======
        session.delete(baseurls_ref)
>>>>>>> dff1d9db
<|MERGE_RESOLUTION|>--- conflicted
+++ resolved
@@ -1211,7 +1211,6 @@
         session = get_session()
     with session.begin():
         baseurls_ref = baseurls_ref_get(id, session)
-<<<<<<< HEAD
         session.delete(baseurls_ref)
 
 def tenant_baseurls_get_all(tenant_id, session=None):
@@ -1222,7 +1221,4 @@
     return session.query(baseUrls).join((tba, tba.baseURLs_id == baseUrls.id)).\
         filter(tba.tenant_id == tenant_id).all()
 
-    
-=======
-        session.delete(baseurls_ref)
->>>>>>> dff1d9db
+    