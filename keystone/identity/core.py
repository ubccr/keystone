--- conflicted
+++ resolved
@@ -850,9 +850,7 @@
         if not roles:
             self.identity_api.remove_user_from_tenant(
                 context, tenant_id, user_id)
-<<<<<<< HEAD
         self.token_api.revoke_tokens(context, user_id, tenant_id)
-=======
 
 
 class DomainControllerV3(controller.V3Controller):
@@ -1072,5 +1070,4 @@
         self._require_domain_or_project(domain_id, project_id)
 
         self.identity_api.delete_grant(
-            context, role_id, user_id, domain_id, project_id)
->>>>>>> 399cb4cc
+            context, role_id, user_id, domain_id, project_id)