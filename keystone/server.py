--- conflicted
+++ resolved
@@ -287,13 +287,8 @@
     @utils.wrap_error
     def get_users(self, req):
         marker, limit, url = get_marker_limit_and_url(req)
-<<<<<<< HEAD
         users = service.get_users(utils.get_auth_token(req), marker,
                                     limit, url)
-=======
-        users = service.get_users(utils.get_auth_token(req), \
-                                    marker, limit, url)
->>>>>>> 56162f3e
         return utils.send_result(200, req, users)
 
     @utils.wrap_error
@@ -665,20 +660,11 @@
         mapper.connect("/v2.0/users",
                     controller=user_controller,
                     action="create_user",
-<<<<<<< HEAD
                     conditions=dict(method=["PUT", "POST"]))
         mapper.connect("/v2.0/users",
                     controller=user_controller,
                     action="get_users",
                     conditions=dict(method=["GET"]))
-=======
-                    conditions=dict(method=["PUT"]))
-        mapper.connect("/v2.0/users",
-            controller=user_controller,
-            action="get_users",
-            conditions=dict(method=["GET"]))
-
->>>>>>> 56162f3e
         mapper.connect("/v2.0/users/{user_id}",
                     controller=user_controller,
                     action="get_user",
