#!/usr/bin/env python
# vim: tabstop=4 shiftwidth=4 softtabstop=4
#
# Copyright (c) 2010-2011 OpenStack, LLC.
#
# Licensed under the Apache License, Version 2.0 (the "License");
# you may not use this file except in compliance with the License.
# You may obtain a copy of the License at
#
#    http://www.apache.org/licenses/LICENSE-2.0
#
# Unless required by applicable law or agreed to in writing, software
# distributed under the License is distributed on an "AS IS" BASIS,
# WITHOUT WARRANTIES OR CONDITIONS OF ANY KIND, either express or
# implied.
# See the License for the specific language governing permissions and
# limitations under the License.
# Not Yet PEP8 standardized


"""
TOKEN-BASED AUTH MIDDLEWARE

This WSGI component performs multiple jobs:
- it verifies that incoming client requests have valid tokens by verifying
    tokens with the auth service.
- it will reject unauthenticated requests UNLESS it is in 'delegated' mode,
    which means the final decision is delegated to the service
- it will collect and forward identity information from a valid token
    such as user name, groups, etc...

Refer to: http://wiki.openstack.org/openstack-authn


HEADERS
-------
www-authenticate    : only used if this component is being used remotely
HTTP_AUTHORIZATION  : basic auth password used to validate the connection
HTTP_X_AUTHORIZATION: the client identity being passed in
HTTP_X_AUTH_TOKEN   : the client token being passed in
HTTP_X_STORAGE_TOKEN: the client token being passed in (legacy Rackspace use)
                      to support cloud files

"""
<<<<<<< HEAD
import eventlet
from eventlet import wsgi
import json
import os
from paste.deploy import loadapp
import sys
from webob.exc import HTTPUnauthorized, Request
=======

import httplib
import json
from webob.exc import HTTPUnauthorized
>>>>>>> c56f00ef

from keystone.common.bufferedhttp import http_connect_raw as http_connect


class TokenAuth(object):
    """Auth Middleware that handles token authentication with an auth service"""

    def __init__(self, app, conf):
        print "Starting the Token Auth component"

        self.conf = conf
        self.app = app #if app is not set, this should forward requests

        # where to find the OpenStack service (if not in local WSGI chain)
        self.service_protocol = conf.get('service_protocol', 'http')
        self.service_host = conf.get('service_host', '127.0.0.1')
        self.service_port = int(conf.get('service_port', 8090))
        # used to verify this component with the OpenStack service (or PAPIAuth)
        self.service_pass = conf.get('service_pass', 'dTpw')

        # where to find the auth service (we use this to validate tokens)
        self.auth_host = conf.get('auth_ip', '127.0.0.1')
        self.auth_port = int(conf.get('auth_port', 8080))
        # used to verify this component with the Auth service
        self.auth_token = conf.get('auth_token', 'dTpw')

        # delegated means we still allow unauthenticated requests through
        self.delegated = int(conf.get('delegated', 0))
        

    def get_admin_auth_token(self, username, password, tenant):
        """
            This function gets an admin auth token to be used by this service to
            validate a user's token.
        """
        headers = {"Content-type": "application/json", "Accept": "text/json"}
        params = {"passwordCredentials": {"username": username,
                                          "password": password,
                                          "tenantId": "1"}}
        conn = httplib.HTTPConnection("%s:%s" \
            % (self.auth_host, self.auth_port))
        conn.request("POST", "/v1.0/token", json.dumps(params), \
            headers=headers)
        response = conn.getresponse()
        data = response.read()
        ret = data
        return ret


    def __call__(self, env, start_response):
        def custom_start_response(status, headers):
            if self.delegated:
                headers.append(('WWW-Authenticate', "Basic realm='API Realm'"))
            return start_response(status, headers)

        token = env.get('HTTP_X_AUTH_TOKEN', env.get('HTTP_X_STORAGE_TOKEN'))
        if token:
            # this request is claiming it has a valid token, let's check
            # with the auth service
            # Step1: Get an admin token
            auth = self.get_admin_auth_token("admin", "secrete", "1")
            admin_token = json.loads(auth)["auth"]["token"]["id"]

            # Step2: validate the user's token using the admin token
            headers = {"Content-type": "application/json",
                        "Accept": "text/json",
<<<<<<< HEAD
                        "X-Auth-Token": self.auth_token}
=======
                        "X-Auth-Token": admin_token}
>>>>>>> c56f00ef
            conn = http_connect(self.auth_host, self.auth_port, 'GET',
                                '/v1.0/token/%s' % token, headers=headers)
            resp = conn.getresponse()
            data = resp.read()
            conn.close()
<<<<<<< HEAD
            if not str(resp.status).startswith('20'):
                if self.delegated:
                    env['HTTP_X_IDENTITY_STATUS'] = "Invalid"
                else:
                    # Reject the response & send back the error (not delegated)
                    headers = [('www-authenticate', 'Token realm="Token Auth"')]
                    return HTTPUnauthorized(headers=headers)(env, start_response)
                    #start_response('%s %s' % (resp.status, resp.reason),
                    #                resp.getheaders())
                    #TODO(Ziad): is there any security risk to return the
                    #data back to an unauthorized client?
                    #return data
            else:
                # Get user data and return it to service
=======

            if str(resp.status).startswith('20'):
>>>>>>> c56f00ef
                dict_response = json.loads(data)
                user = dict_response['auth']['user']['username']
                env['HTTP_X_AUTHORIZATION'] = "Proxy " + user
                if self.delegated:
                    env['HTTP_X_IDENTITY_STATUS'] = "Confirmed"
            else:
                if self.delegated:
                    env['HTTP_X_IDENTITY_STATUS'] = "Invalid"
                else:
                    # Unauthorized token
                    return HTTPUnauthorized()(env, custom_start_response)

        if self.app is None:
            # We are forwarding to a remote service
            forward = Request.copy()
            forward.host = '%s:%s' % (self.service_host, self.service_port)
            # we need to tell the service who we are by authenticating to it
            forward.environ['HTTP_AUTHORIZATION'] = "Basic dTpw"
            service_resp = forward.getresponse()
            data = service_resp.read()
            start_response(service_resp.status, service_resp.getheaders())
            return data
        else:
            env['HTTP_AUTHORIZATION'] = "Basic dTpw"
            return self.app(env, custom_start_response)


def filter_factory(global_conf, **local_conf):
    """Returns a WSGI filter app for use with paste.deploy."""
    conf = global_conf.copy()
    conf.update(local_conf)

    def auth_filter(app):
        return TokenAuth(app, conf)
    return auth_filter
<|MERGE_RESOLUTION|>--- conflicted
+++ resolved
@@ -42,7 +42,7 @@
                       to support cloud files
 
 """
-<<<<<<< HEAD
+
 import eventlet
 from eventlet import wsgi
 import json
@@ -50,12 +50,11 @@
 from paste.deploy import loadapp
 import sys
 from webob.exc import HTTPUnauthorized, Request
-=======
+
 
 import httplib
 import json
 from webob.exc import HTTPUnauthorized
->>>>>>> c56f00ef
 
 from keystone.common.bufferedhttp import http_connect_raw as http_connect
 
@@ -122,17 +121,14 @@
             # Step2: validate the user's token using the admin token
             headers = {"Content-type": "application/json",
                         "Accept": "text/json",
-<<<<<<< HEAD
                         "X-Auth-Token": self.auth_token}
-=======
-                        "X-Auth-Token": admin_token}
->>>>>>> c56f00ef
+                        #Khaled's version: "X-Auth-Token": admin_token}
             conn = http_connect(self.auth_host, self.auth_port, 'GET',
                                 '/v1.0/token/%s' % token, headers=headers)
             resp = conn.getresponse()
             data = resp.read()
             conn.close()
-<<<<<<< HEAD
+
             if not str(resp.status).startswith('20'):
                 if self.delegated:
                     env['HTTP_X_IDENTITY_STATUS'] = "Invalid"
@@ -140,34 +136,21 @@
                     # Reject the response & send back the error (not delegated)
                     headers = [('www-authenticate', 'Token realm="Token Auth"')]
                     return HTTPUnauthorized(headers=headers)(env, start_response)
-                    #start_response('%s %s' % (resp.status, resp.reason),
-                    #                resp.getheaders())
-                    #TODO(Ziad): is there any security risk to return the
-                    #data back to an unauthorized client?
-                    #return data
             else:
                 # Get user data and return it to service
-=======
-
-            if str(resp.status).startswith('20'):
->>>>>>> c56f00ef
                 dict_response = json.loads(data)
                 user = dict_response['auth']['user']['username']
                 env['HTTP_X_AUTHORIZATION'] = "Proxy " + user
                 if self.delegated:
                     env['HTTP_X_IDENTITY_STATUS'] = "Confirmed"
-            else:
-                if self.delegated:
-                    env['HTTP_X_IDENTITY_STATUS'] = "Invalid"
-                else:
-                    # Unauthorized token
-                    return HTTPUnauthorized()(env, custom_start_response)
 
         if self.app is None:
             # We are forwarding to a remote service
             forward = Request.copy()
             forward.host = '%s:%s' % (self.service_host, self.service_port)
             # we need to tell the service who we are by authenticating to it
+            if self.delegated:
+                env['HTTP_X_IDENTITY_STATUS'] = "Confirmed"
             forward.environ['HTTP_AUTHORIZATION'] = "Basic dTpw"
             service_resp = forward.getresponse()
             data = service_resp.read()
