import os
import sys
# Need to access identity module
sys.path.append(os.path.abspath(os.path.join(os.path.abspath(__file__),
                                '..', '..', '..', '..', 'keystone')))
<<<<<<< HEAD
from keystone import server
=======

>>>>>>> b5194e3b
import unittest
from webtest import TestApp
import httplib2
import json
from lxml import etree
import unittest
from webtest import TestApp

URL = 'http://localhost:8080/v1.0/'


def get_token(user, pswd, kind=''):
        h = httplib2.Http(".cache")
        url = '%stoken' % URL
        body = {"passwordCredentials": {"username": user,
                                        "password": pswd}}
        resp, content = h.request(url, "POST", body=json.dumps(body),
                                  headers={"Content-Type": "application/json"})
        content = json.loads(content)
        token = str(content['auth']['token']['id'])
        if kind == 'token':
            return token
        else:
            return (resp, content)


def delete_token(token, auth_token):
    h = httplib2.Http(".cache")
    url = '%stoken/%s' % (URL, token)
    resp, content = h.request(url, "DELETE", body='',
                              headers={"Content-Type": "application/json",
                                       "X-Auth-Token": auth_token})
    return (resp, content)


def create_tenant(tenantid, auth_token):
    h = httplib2.Http(".cache")

    url = '%stenants' % (URL)
    body = {"tenant": {"id": tenantid,
                       "description": "A description ...",
                       "enabled": True}}
    resp, content = h.request(url, "POST", body=json.dumps(body),
                              headers={"Content-Type": "application/json",
                                       "X-Auth-Token": auth_token})
    return (resp, content)


def create_tenant_group(groupid, tenantid, auth_token):
    h = httplib2.Http(".cache")

    url = '%stenant/%s/groups' % (URL, tenantid)
    body = {"group": {"id": groupid,
                       "description": "A description ..."
                         }}
    resp, content = h.request(url, "POST", body=json.dumps(body),
                              headers={"Content-Type": "application/json",
                                       "X-Auth-Token": auth_token})
    return (resp, content)


def delete_tenant(tenantid, auth_token):
    h = httplib2.Http(".cache")
    url = '%stenants/%s' % (URL, tenantid)
    resp, content = h.request(url, "DELETE", body='{}',
                              headers={"Content-Type": "application/json",
                                       "X-Auth-Token": auth_token})
    return (resp, content)


def delete_tenant_group(groupid, tenantid, auth_token):
    h = httplib2.Http(".cache")
    url = '%stenant/%s/groups/%s' % (URL, tenantid, groupid)
    resp, content = h.request(url, "DELETE", body='{}',
                              headers={"Content-Type": "application/json",
                                       "X-Auth-Token": auth_token})
    return (resp, content)


def create_global_group(groupid, auth_token):
    h = httplib2.Http(".cache")

    url = '%sgroups' % (URL)
    body = {"group": {"id": groupid,
                       "description": "A description ..."
                         }}
    resp, content = h.request(url, "POST", body=json.dumps(body),
                              headers={"Content-Type": "application/json",
                                       "X-Auth-Token": auth_token})
    return (resp, content)


def create_global_group_xml(groupid, auth_token):
    h = httplib2.Http(".cache")
    url = '%sgroups' % (URL)
    body = '<?xml version="1.0" encoding="UTF-8"?>\
            <group xmlns="http://docs.openstack.org/idm/api/v1.0" \
            id="%s"><description>A Description of the group</description>\
                    </group>' % groupid
    resp, content = h.request(url, "POST", body=body,
                              headers={"Content-Type": "application/xml",
                                       "X-Auth-Token": auth_token,
                                       "ACCEPT": "application/xml"})
    return (resp, content)


def delete_global_group(groupid, auth_token):
    h = httplib2.Http(".cache")
    url = '%sgroups/%s' % (URL, groupid)
    resp, content = h.request(url, "DELETE", body='{}',
                              headers={"Content-Type": "application/json",
                                       "X-Auth-Token": auth_token})
    return (resp, content)

def delete_global_group_xml(groupid, auth_token):
    h = httplib2.Http(".cache")
    url = '%sgroups/%s' % (URL, groupid)
    resp, content = h.request(url, "DELETE", body='',
                              headers={"Content-Type": "application/xml",
                                       "X-Auth-Token": auth_token,
                                       "ACCEPT": "application/xml"})
    return (resp, content)


def get_token_xml(user, pswd, type=''):
        h = httplib2.Http(".cache")
        url = '%stoken' % URL
        body = '<?xml version="1.0" encoding="UTF-8"?> \
                <passwordCredentials \
                xmlns="http://docs.openstack.org/idm/api/v1.0" \
                password="%s" username="%s" \
                tenantId="77654"/> ' % (pswd, user)
        resp, content = h.request(url, "POST", body=body,
                                  headers={"Content-Type": "application/xml",
                                         "ACCEPT": "application/xml"})
        dom = etree.fromstring(content)
        root = dom.find("{http://docs.openstack.org/idm/api/v1.0}token")
        token_root = root.attrib
        token = str(token_root['id'])
        if type == 'token':
            return token
        else:
            return (resp, content)


def delete_token_xml(token, auth_token):
    h = httplib2.Http(".cache")
    url = '%stoken/%s' % (URL, token)
    resp, content = h.request(url, "DELETE", body='',
                              headers={"Content-Type": "application/xml",
                                       "X-Auth-Token": auth_token,
                                       "ACCEPT": "application/xml"})
    return (resp, content)


def create_tenant_xml(tenantid, auth_token):
    h = httplib2.Http(".cache")
    url = '%stenants' % (URL)
    body = '<?xml version="1.0" encoding="UTF-8"?> \
            <tenant xmlns="http://docs.openstack.org/idm/api/v1.0" \
            enabled="true" id="%s"> \
            <description>A description...</description> \
            </tenant>' % tenantid
    resp, content = h.request(url, "POST", body=body,
                              headers={"Content-Type": "application/xml",
                                       "X-Auth-Token": auth_token,
                                       "ACCEPT": "application/xml"})
    return (resp, content)


def create_tenant_group_xml(groupid, tenantid, auth_token):
    h = httplib2.Http(".cache")
    url = '%stenant/%s/groups' % (URL, tenantid)
    body = '<?xml version="1.0" encoding="UTF-8"?> \
            <group xmlns="http://docs.openstack.org/idm/api/v1.0" \
             id="%s"> \
            <description>A description...</description> \
            </group>' % groupid
    resp, content = h.request(url, "POST", body=body,
                              headers={"Content-Type": "application/xml",
                                       "X-Auth-Token": auth_token,
                                       "ACCEPT": "application/xml"})
    return (resp, content)


def delete_tenant_xml(tenantid, auth_token):
    h = httplib2.Http(".cache")
    url = '%stenants/%s' % (URL, tenantid)
    resp, content = h.request(url, "DELETE", body='',
                              headers={"Content-Type": "application/xml",
                                       "X-Auth-Token": auth_token,
                                       "ACCEPT": "application/xml"})
    return (resp, content)


def delete_tenant_group_xml(groupid, tenantid, auth_token):
    h = httplib2.Http(".cache")
    url = '%stenant/%s/groups/%s' % (URL, tenantid, groupid)
    resp, content = h.request(url, "DELETE", body='',
                              headers={"Content-Type": "application/xml",
                                       "X-Auth-Token": auth_token,
                                       "ACCEPT": "application/xml"})
    return (resp, content)

def create_user(tenantid, userid, auth_token):
    h = httplib2.Http(".cache")
    url = '%stenants/%s/users' % (URL, tenantid)
    body = {"user": {"password": "secrete",
                     "id": userid,
                     "tenantId": tenantid,
                     "email": "%s@rackspace.com" % userid,
                     "enabled": True}}
    resp, content = h.request(url, "POST", body=json.dumps(body),
                              headers={"Content-Type": "application/json",
                                       "X-Auth-Token": auth_token})
    return (resp, content)


def delete_user(tenant, userid, auth_token):
    h = httplib2.Http(".cache")
    url = '%stenants/%s/users/%s' % (URL, tenant, userid)
    
    resp, content = h.request(url, "DELETE", body='{}',
                              headers={"Content-Type": "application/json",
                                       "X-Auth-Token": auth_token})
    
    return (resp, content)

def create_user_xml(tenantid, userid, auth_token):
    h = httplib2.Http(".cache")
    url = '%stenants/%s/users' % (URL, tenantid)
    body = '<?xml version="1.0" encoding="UTF-8"?> \
            <user xmlns="http://docs.openstack.org/idm/api/v1.0" \
            email="joetest@rackspace.com" \
            tenantId="%s" id="%s" \
            enabled="true" password="secrete"/>' % (tenantid, userid)
    resp, content = h.request(url, "POST", body=body,
                              headers={"Content-Type": "application/xml",
                                       "X-Auth-Token": auth_token,
                                       "ACCEPT": "application/xml"})
    return (resp, content)


def delete_user_xml(tenantid, userid, auth_token):
    h = httplib2.Http(".cache")
    url = '%stenants/%s/users/%s' % (URL, tenantid, userid)
    resp, content = h.request(url, "DELETE", body='',
                              headers={"Content-Type": "application/xml",
                                       "X-Auth-Token": auth_token,
                                       "ACCEPT": "application/xml"})
    return (resp, content)

def add_user_tenant_group(tenantid, groupid, userid, auth_token):
    h = httplib2.Http(".cache")
    url = '%stenants/%s/groups/%s/users/%s' % (URL, tenantid, groupid, userid)
    
    resp, content = h.request(url, "PUT", body='',
                              headers={"Content-Type": "application/json",
                                       "X-Auth-Token": auth_token})
    return (resp, content)

def add_user_tenant_group_xml(tenantid, groupid, userid, auth_token):
    h = httplib2.Http(".cache")
    url = '%stenants/%s/groups/%s/users/%s' % (URL, tenantid, groupid, userid)
    
    resp, content = h.request(url, "PUT", body='',
                              headers={"Content-Type": "application/xml",
                                       "X-Auth-Token": auth_token,
                                       "ACCEPT": "application/xml"})
    return (resp, content)

def delete_user_tenant_group(tenantid, groupid, userid, auth_token):
    h = httplib2.Http(".cache")
    url = '%stenants/%s/groups/%s/users/%s' % (URL, tenantid, groupid, userid)
    
    resp, content = h.request(url, "DELETE", body='',
                              headers={"Content-Type": "application/json",
                                       "X-Auth-Token": auth_token})
    return (resp, content)

def delete_user_tenant_group_xml(tenantid, groupid, userid, auth_token):
    h = httplib2.Http(".cache")
    url = '%stenants/%s/groups/%s/users/%s' % (URL, tenantid, groupid, userid)
    
    resp, content = h.request(url, "DELETE", body='',
                              headers={"Content-Type": "application/xml",
                                       "X-Auth-Token": auth_token,
                                       "ACCEPT": "application/xml"})
    return (resp, content)

def get_user_tenant_group(tenantid, groupid, auth_token):
    h = httplib2.Http(".cache")
    url = '%stenants/%s/groups/%s/users' % (URL, tenantid, groupid)
    
    resp, content = h.request(url, "GET", body='',
                              headers={"Content-Type": "application/json",
                                       "X-Auth-Token": auth_token})
    return (resp, content)

def get_user_tenant_group_xml(tenantid, groupid, auth_token):
    h = httplib2.Http(".cache")
    url = '%stenants/%s/groups/%s/users' % (URL, tenantid, groupid)
    
    resp, content = h.request(url, "GET", body='',
                              headers={"Content-Type": "application/xml",
                                       "X-Auth-Token": auth_token,
                                       "ACCEPT": "application/xml"})
    return (resp, content)


def add_user_global_group(groupid, userid, auth_token):
    h = httplib2.Http(".cache")
    url = '%sgroups/%s/users/%s' % (URL, groupid, userid)
    
    resp, content = h.request(url, "PUT", body='',
                              headers={"Content-Type": "application/json",
                                       "X-Auth-Token": auth_token})
    return (resp, content)

def add_user_global_group_xml(groupid, userid, auth_token):
    h = httplib2.Http(".cache")
    url = '%sgroups/%s/users/%s' % (URL, groupid, userid)
    
    resp, content = h.request(url, "PUT", body='',
                              headers={"Content-Type": "application/xml",
                                       "X-Auth-Token": auth_token,
                                       "ACCEPT": "application/xml"})
    return (resp, content)

def delete_user_global_group(groupid, userid, auth_token):
    h = httplib2.Http(".cache")
    url = '%sgroups/%s/users/%s' % (URL, groupid, userid)
    
    resp, content = h.request(url, "DELETE", body='',
                              headers={"Content-Type": "application/json",
                                       "X-Auth-Token": auth_token})
    return (resp, content)

def delete_user_global_group_xml(groupid, userid, auth_token):
    h = httplib2.Http(".cache")
    url = '%sgroups/%s/users/%s' % (URL, groupid, userid)
    
    resp, content = h.request(url, "DELETE", body='',
                              headers={"Content-Type": "application/xml",
                                       "X-Auth-Token": auth_token,
                                       "ACCEPT": "application/xml"})
    return (resp, content)

def get_user_global_group(groupid, auth_token):
    h = httplib2.Http(".cache")
    url = '%sgroups/%s/users' % (URL, groupid)
    
    resp, content = h.request(url, "GET", body='',
                              headers={"Content-Type": "application/json",
                                       "X-Auth-Token": auth_token})
   
    return (resp, content)

def get_user_global_group_xml(groupid, auth_token):
    h = httplib2.Http(".cache")
    url = '%sgroups/%s/users' % (URL, groupid)
    
    resp, content = h.request(url, "GET", body='',
                              headers={"Content-Type": "application/xml",
                                       "X-Auth-Token": auth_token,
                                       "ACCEPT": "application/xml"})
    return (resp, content)
  
def get_tenant():
    return '1234'


def get_user():
    return 'test_user'


def get_userdisabled():
    return '1234'


def get_auth_token():
    return '999888777666'


def get_exp_auth_token():
    return '000999'


def get_disabled_token():
    return '999888777'


def content_type(resp):
    return resp['content-type'].split(';')[0]

def get_global_tenant():
    return 'GlobalTenant'

class identity_test(unittest.TestCase):

    #Given _a_ to make inherited test cases in an order.
    #here to call below method will call as last test case

    def test_a_get_version_json(self):
        h = httplib2.Http(".cache")
        url = URL
        resp, content = h.request(url, "GET", body="",
                                  headers={"Content-Type":"application/json"})
        self.assertEqual(200, int(resp['status']))
        self.assertEqual('application/json', content_type(resp))

    def test_a_get_version_xml(self):
        h = httplib2.Http(".cache")
        url = URL
        resp, content = h.request(url, "GET", body="",
                                  headers={"Content-Type": "application/xml",
                                           "ACCEPT": "application/xml"})

        self.assertEqual(200, int(resp['status']))
        self.assertEqual('application/xml', content_type(resp))


class authorize_test(identity_test):

    def setUp(self):
        self.token = get_token('joeuser', 'secrete', 'token')
        self.tenant = get_tenant()
        self.user = get_user()
        self.userdisabled = get_userdisabled()
        self.auth_token = get_auth_token()
        self.exp_auth_token = get_exp_auth_token()
        self.disabled_token = get_disabled_token()

    def tearDown(self):
        delete_token(self.token, self.auth_token)

    def test_a_authorize(self):
        resp, content = get_token('joeuser', 'secrete')
        self.assertEqual(200, int(resp['status']))
        self.assertEqual('application/json', content_type(resp))

    def test_a_authorize_xml(self):
        resp, content = get_token_xml('joeuser', 'secrete')
        self.assertEqual(200, int(resp['status']))
        self.assertEqual('application/xml', content_type(resp))

    def test_a_authorize_user_disabled(self):
        h = httplib2.Http(".cache")
        url = '%stoken' % URL
        body = {"passwordCredentials": {"username": "disabled",
                                        "password": "secrete"}}
        resp, content = h.request(url, "POST", body=json.dumps(body),
                                headers={"Content-Type": "application/json"})
        content = json.loads(content)
        if int(resp['status']) == 500:
            self.fail('IDM fault')
        elif int(resp['status']) == 503:
            self.fail('Service Not Available')
        self.assertEqual(403, int(resp['status']))
        self.assertEqual('application/json', content_type(resp))

    def test_a_authorize_user_disabled_xml(self):
        h = httplib2.Http(".cache")
        url = '%stoken' % URL
        body = '<?xml version="1.0" encoding="UTF-8"?> \
                <passwordCredentials \
                xmlns="http://docs.openstack.org/idm/api/v1.0" \
                password="secrete" username="disabled" \
                />'
        resp, content = h.request(url, "POST", body=body,
                                  headers={"Content-Type": "application/xml",
                                           "ACCEPT": "application/xml"})
        content = etree.fromstring(content)
        if int(resp['status']) == 500:
            self.fail('IDM fault')
        elif int(resp['status']) == 503:
            self.fail('Service Not Available')
        self.assertEqual(403, int(resp['status']))
        self.assertEqual('application/xml', content_type(resp))

    def test_a_authorize_user_wrong(self):
        h = httplib2.Http(".cache")
        url = '%stoken' % URL
        body = {"passwordCredentials": {"username-w": "disabled",
                                        "password": "secrete"}}
        resp, content = h.request(url, "POST", body=json.dumps(body),
                                headers={"Content-Type": "application/json"})
        content = json.loads(content)
        if int(resp['status']) == 500:
            self.fail('IDM fault')
        elif int(resp['status']) == 503:
            self.fail('Service Not Available')
        self.assertEqual(400, int(resp['status']))
        self.assertEqual('application/json', content_type(resp))

    def test_a_authorize_user_wrong_xml(self):
        h = httplib2.Http(".cache")
        url = '%stoken' % URL
        body = '<?xml version="1.0" encoding="UTF-8"?> \
                <passwordCredentials \
                xmlns="http://docs.openstack.org/idm/api/v1.0" \
                password="secrete" username-w="disabled" \
                />'
        resp, content = h.request(url, "POST", body=body,
                                  headers={"Content-Type": "application/xml",
                                           "ACCEPT": "application/xml"})
        content = etree.fromstring(content)
        if int(resp['status']) == 500:
            self.fail('IDM fault')
        elif int(resp['status']) == 503:
            self.fail('Service Not Available')
        self.assertEqual(400, int(resp['status']))
        self.assertEqual('application/xml', content_type(resp))


class validate_token(authorize_test):

    def test_validate_token_true(self):
        h = httplib2.Http(".cache")

        url = '%stoken/%s?belongsTo=%s' % (URL, self.token, self.tenant)
        resp, content = h.request(url, "GET", body='',
                                  headers={"Content-Type": "application/json",
                                           "X-Auth-Token": self.auth_token})
        if int(resp['status']) == 500:
            self.fail('IDM fault')
        elif int(resp['status']) == 503:
            self.fail('Service Not Available')
        self.assertEqual(200, int(resp['status']))
        self.assertEqual('application/json', content_type(resp))

    def test_validate_token_true_xml(self):
        h = httplib2.Http(".cache")
        url = '%stoken/%s?belongsTo=%s' % (URL, self.token, self.tenant)
        resp, content = h.request(url, "GET", body='',
                                  headers={"Content-Type": "application/xml",
                                           "X-Auth-Token": self.auth_token,
                                           "ACCEPT": "application/xml"})
        if int(resp['status']) == 500:
            self.fail('IDM fault')
        elif int(resp['status']) == 503:
            self.fail('Service Not Available')
        self.assertEqual(200, int(resp['status']))
        self.assertEqual('application/xml', content_type(resp))

    def test_validate_token_expired(self):
        h = httplib2.Http(".cache")
        url = '%stoken/%s?belongsTo=%s' % (URL, self.exp_auth_token,
                                           self.tenant)
        resp, content = h.request(url, "GET", body='',
                                  headers={"Content-Type": "application/json",
                                           "X-Auth-Token": self.exp_auth_token
                                           })
        if int(resp['status']) == 500:
            self.fail('IDM fault')
        elif int(resp['status']) == 503:
            self.fail('Service Not Available')
        self.assertEqual(403, int(resp['status']))
        self.assertEqual('application/json', content_type(resp))

    def test_validate_token_expired_xml(self):
        h = httplib2.Http(".cache")

        url = '%stoken/%s?belongsTo=%s' % (URL, self.exp_auth_token,
                                           self.tenant)
        resp, content = h.request(url, "GET", body='',
                                  headers={"Content-Type": "application/xml",
                                           "X-Auth-Token": self.exp_auth_token,
                                           "ACCEPT": "application/xml"})
        if int(resp['status']) == 500:
            self.fail('IDM fault')
        elif int(resp['status']) == 503:
            self.fail('Service Not Available')
        self.assertEqual(403, int(resp['status']))
        self.assertEqual('application/xml', content_type(resp))

    def test_validate_token_invalid(self):
        h = httplib2.Http(".cache")
        url = '%stoken/%s?belongsTo=%s' % (URL, 'NonExistingToken',
                                           self.tenant)
        resp, content = h.request(url, "GET", body='',
                                  headers={"Content-Type": "application/json",
                                           "X-Auth-Token": self.auth_token})

        if int(resp['status']) == 500:
            self.fail('IDM fault')
        elif int(resp['status']) == 503:
            self.fail('Service Not Available')
        self.assertEqual(401, int(resp['status']))
        self.assertEqual('application/json', content_type(resp))

    def test_validate_token_invalid_xml(self):
        h = httplib2.Http(".cache")
        url = '%stoken/%s?belongsTo=%s' % (URL, 'NonExistingToken',
                                           self.tenant)
        resp, content = h.request(url, "GET", body='',
                                  headers={"Content-Type": "application/json",
                                           "X-Auth-Token": self.auth_token})
        if int(resp['status']) == 500:
            self.fail('IDM fault')
        elif int(resp['status']) == 503:
            self.fail('Service Not Available')
        self.assertEqual(401, int(resp['status']))
        self.assertEqual('application/json', content_type(resp))


class tenant_test(unittest.TestCase):

    def setUp(self):
        self.token = get_token('joeuser', 'secrete', 'token')
        self.tenant = get_tenant()
        self.user = get_user()
        self.userdisabled = get_userdisabled()
        self.auth_token = get_auth_token()
        self.exp_auth_token = get_exp_auth_token()
        self.disabled_token = get_disabled_token()

    def tearDown(self):
        resp, content = delete_tenant(self.tenant, self.auth_token)


class create_tenant_test(tenant_test):

    def test_tenant_create(self):
        resp, content = delete_tenant('test_tenant', str(self.auth_token))

        resp, content = create_tenant('test_tenant', str(self.auth_token))
        self.tenant = 'test_tenant'

        if int(resp['status']) == 500:
            self.fail('IDM fault')
        elif int(resp['status']) == 503:
            self.fail('Service Not Available')

        if int(resp['status']) not in (200, 201):

            self.fail('Failed due to %d' % int(resp['status']))

    def test_tenant_create_xml(self):
        resp, content = delete_tenant_xml('test_tenant', str(self.auth_token))
        resp, content = create_tenant_xml('test_tenant', str(self.auth_token))
        self.tenant = 'test_tenant'
        content = etree.fromstring(content)
        if int(resp['status']) == 500:
            self.fail('IDM fault')
        elif int(resp['status']) == 503:
            self.fail('Service Not Available')

        if int(resp['status']) not in (200, 201):

            self.fail('Failed due to %d' % int(resp['status']))

    def test_tenant_create_again(self):

        resp, content = create_tenant("test_tenant", str(self.auth_token))
        resp, content = create_tenant("test_tenant", str(self.auth_token))
        if int(resp['status']) == 200:
            self.tenant = content['tenant']['id']
        if int(resp['status']) == 500:
            self.fail('IDM fault')
        elif int(resp['status']) == 503:
            self.fail('Service Not Available')
        self.assertEqual(409, int(resp['status']))
        if int(resp['status']) == 200:
            self.tenant = content['tenant']['id']

    def test_tenant_create_again_xml(self):

        resp, content = create_tenant_xml("test_tenant", str(self.auth_token))
        resp, content = create_tenant_xml("test_tenant", str(self.auth_token))
        content = etree.fromstring(content)
        if int(resp['status']) == 200:
            self.tenant = content.get("id")

        if int(resp['status']) == 500:
            self.fail('IDM fault')
        elif int(resp['status']) == 503:
            self.fail('Service Not Available')
        self.assertEqual(409, int(resp['status']))
        if int(resp['status']) == 200:
            self.tenant = content.get("id")

    def test_tenant_create_forbidden_token(self):
        h = httplib2.Http(".cache")
        resp, content = create_tenant("test_tenant", str(self.auth_token))
        if int(resp['status']) == 200:
            self.tenant = content['tenant']['id']

        url = '%stenants' % (URL)
        body = {"tenant": {"id": self.tenant,
                           "description": "A description ...",
                           "enabled": True}}
        resp, content = h.request(url, "POST", body=json.dumps(body),
                                  headers={"Content-Type": "application/json",
                                         "X-Auth-Token": self.token})

        if int(resp['status']) == 500:
            self.fail('IDM fault')
        elif int(resp['status']) == 503:
            self.fail('Service Not Available')
        self.assertEqual(401, int(resp['status']))

    def test_tenant_create_forbidden_token_xml(self):
        h = httplib2.Http(".cache")
        resp, content = create_tenant_xml("test_tenant", str(self.auth_token))
        content = etree.fromstring(content)
        if int(resp['status']) == 200:
            self.tenant = content.get('id')

        url = '%stenants' % (URL)
        body = '<?xml version="1.0" encoding="UTF-8"?> \
            <tenant xmlns="http://docs.openstack.org/idm/api/v1.0" \
            enabled="true" id="%s"> \
            <description>A description...</description> \
            </tenant>' % self.tenant
        resp, content = h.request(url, "POST", body=body,
                                  headers={"Content-Type": "application/xml",
                                           "X-Auth-Token": self.token,
                                           "ACCEPT": "application/xml"})

        if int(resp['status']) == 500:
            self.fail('IDM fault')
        elif int(resp['status']) == 503:
            self.fail('Service Not Available')
        self.assertEqual(401, int(resp['status']))

    def test_tenant_create_expired_token(self):
        h = httplib2.Http(".cache")
        resp, content = create_tenant("test_tenant", str(self.auth_token))
        if int(resp['status']) == 200:
            self.tenant = content['tenant']['id']

        url = '%stenants' % (URL)
        body = {"tenant": {"id": self.tenant,
                           "description": "A description ...",
                           "enabled": True}}
        resp, content = h.request(url, "POST", body=json.dumps(body),
                                headers={"Content-Type": "application/json",
                                         "X-Auth-Token": self.exp_auth_token})

        if int(resp['status']) == 500:
            self.fail('IDM fault')
        elif int(resp['status']) == 503:
            self.fail('Service Not Available')
        self.assertEqual(403, int(resp['status']))

    def test_tenant_create_expired_token_xml(self):
        h = httplib2.Http(".cache")
        resp, content = create_tenant_xml("test_tenant", str(self.auth_token))
        content = etree.fromstring(content)
        if int(resp['status']) == 200:
            self.tenant = content.get('id')

        url = '%stenants' % (URL)
        body = '<?xml version="1.0" encoding="UTF-8"?> \
            <tenant xmlns="http://docs.openstack.org/idm/api/v1.0" \
            enabled="true" id="%s"> \
            <description>A description...</description> \
            </tenant>' % self.tenant

        resp, content = h.request(url, "POST", body=body,
                                  headers={"Content-Type": "application/xml",
                                           "X-Auth-Token": self.exp_auth_token,
                                           "ACCEPT": "application/xml"})

        if int(resp['status']) == 500:
            self.fail('IDM fault')
        elif int(resp['status']) == 503:
            self.fail('Service Not Available')
        self.assertEqual(403, int(resp['status']))

    def test_tenant_create_missing_token(self):
        h = httplib2.Http(".cache")
        resp, content = create_tenant("test_tenant", str(self.auth_token))
        if int(resp['status']) == 200:
            self.tenant = content['tenant']['id']

        url = '%stenants' % (URL)
        body = {"tenant": {"id": self.tenant,
                           "description": "A description ...",
                           "enabled": True}}
        resp, content = h.request(url, "POST", body=json.dumps(body),
                                headers={"Content-Type": "application/json"})

        if int(resp['status']) == 500:
            self.fail('IDM fault')
        elif int(resp['status']) == 503:
            self.fail('Service Not Available')
        self.assertEqual(401, int(resp['status']))

    def test_tenant_create_missing_token_xml(self):
        h = httplib2.Http(".cache")
        resp, content = create_tenant_xml("test_tenant", str(self.auth_token))
        content = etree.fromstring(content)
        if int(resp['status']) == 200:
            self.tenant = content.get('id')

        url = '%stenants' % (URL)

        body = '<?xml version="1.0" encoding="UTF-8"?> \
            <tenant xmlns="http://docs.openstack.org/idm/api/v1.0" \
            enabled="true" id="%s"> \
            <description>A description...</description> \
            </tenant>' % self.tenant
        resp, content = h.request(url, "POST", body=body,
                                  headers={"Content-Type": "application/xml",
                                           "ACCEPT": "application/xml"})

        if int(resp['status']) == 500:
            self.fail('IDM fault')
        elif int(resp['status']) == 503:
            self.fail('Service Not Available')
        self.assertEqual(401, int(resp['status']))

    def test_tenant_create_disabled_token(self):
        h = httplib2.Http(".cache")
        resp, content = create_tenant("test_tenant", str(self.auth_token))
        if int(resp['status']) == 200:
            self.tenant = content['tenant']['id']

        url = '%stenants' % (URL)
        body = '{"tenant": { "id": "%s", \
                "description": "A description ...", "enabled"\
                :true  } }' % self.tenant
        resp, content = h.request(url, "POST", body=body,
                                  headers={"Content-Type": "application/json",
                                           "X-Auth-Token": self.disabled_token
                                           })

        if int(resp['status']) == 500:
            self.fail('IDM fault')
        elif int(resp['status']) == 503:
            self.fail('Service Not Available')
        self.assertEqual(403, int(resp['status']))

    def test_tenant_create_disabled_token_xml(self):
        h = httplib2.Http(".cache")
        resp, content = create_tenant_xml("test_tenant", str(self.auth_token))
        content = etree.fromstring(content)
        if int(resp['status']) == 200:
            self.tenant = content.get('id')

        url = '%stenants' % (URL)
        body = '<?xml version="1.0" encoding="UTF-8"?> \
            <tenant xmlns="http://docs.openstack.org/idm/api/v1.0" \
            enabled="true" id="%s"> \
            <description>A description...</description> \
            </tenant>' % self.tenant
        resp, content = h.request(url, "POST", body=body,
                                  headers={"Content-Type": "application/xml",
                                           "X-Auth-Token": self.disabled_token,
                                           "ACCEPT": "application/xml"})

        if int(resp['status']) == 500:
            self.fail('IDM fault')
        elif int(resp['status']) == 503:
            self.fail('Service Not Available')
        self.assertEqual(403, int(resp['status']))

    def test_tenant_create_invalid_token(self):
        h = httplib2.Http(".cache")
        resp, content = create_tenant("test_tenant", str(self.auth_token))
        if int(resp['status']) == 200:
            self.tenant = content['tenant']['id']

        url = '%stenants' % (URL)
        body = '{"tenant": { "id": "%s", \
                "description": "A description ...", "enabled"\
                :true  } }' % self.tenant
        resp, content = h.request(url, "POST", body=body,
                                  headers={"Content-Type": "application/json",
                                           "X-Auth-Token": 'nonexsitingtoken'})

        if int(resp['status']) == 500:
            self.fail('IDM fault')
        elif int(resp['status']) == 503:
            self.fail('Service Not Available')
        self.assertEqual(404, int(resp['status']))

    def test_tenant_create_invalid_token_xml(self):
        h = httplib2.Http(".cache")
        resp, content = create_tenant_xml("test_tenant", str(self.auth_token))
        content = etree.fromstring(content)
        if int(resp['status']) == 200:
            self.tenant = content.get('id')

        url = '%stenants' % (URL)
        body = '<?xml version="1.0" encoding="UTF-8"?> \
            <tenant xmlns="http://docs.openstack.org/idm/api/v1.0" \
            enabled="true" id="%s"> \
            <description>A description...</description> \
            </tenant>' % self.tenant
        resp, content = h.request(url, "POST", body=body,
                                  headers={"Content-Type": "application/xml",
                                           "X-Auth-Token": 'nonexsitingtoken',
                                           "ACCEPT": "application/xml"})

        if int(resp['status']) == 500:
            self.fail('IDM fault')
        elif int(resp['status']) == 503:
            self.fail('Service Not Available')
        self.assertEqual(404, int(resp['status']))


class get_tenants_test(tenant_test):

    def test_get_tenants(self):
        h = httplib2.Http(".cache")
        resp, content = create_tenant(self.tenant, str(self.auth_token))
        url = '%stenants' % (URL)
        #test for Content-Type = application/json
        resp, content = h.request(url, "GET", body='{}',
                                  headers={"Content-Type": "application/json",
                                           "X-Auth-Token": self.auth_token
                                           })
        if int(resp['status']) == 500:
            self.fail('IDM fault')
        elif int(resp['status']) == 503:
            self.fail('Service Not Available')
        self.assertEqual(200, int(resp['status']))

    def test_get_tenants_xml(self):
        h = httplib2.Http(".cache")
        resp, content = create_tenant(self.tenant, str(self.auth_token))
        url = '%stenants' % (URL)
        #test for Content-Type = application/json
        resp, content = h.request(url, "GET", body='',
                                  headers={"Content-Type": "application/xml",
                                           "X-Auth-Token": self.auth_token,
                                           "ACCEPT": "application/xml"})
        if int(resp['status']) == 500:
            self.fail('IDM fault')
        elif int(resp['status']) == 503:
            self.fail('Service Not Available')
        self.assertEqual(200, int(resp['status']))

    def test_get_tenants_unauthorized_token(self):
        h = httplib2.Http(".cache")
        resp, content = create_tenant(self.tenant, str(self.auth_token))
        url = '%stenants' % (URL)
        #test for Content-Type = application/json
        resp, content = h.request(url, "GET", body='{}',
                                  headers={"Content-Type": "application/json",
                                           "X-Auth-Token": self.token})
        if int(resp['status']) == 500:
            self.fail('IDM fault')
        elif int(resp['status']) == 503:
            self.fail('Service Not Available')
        self.assertEqual(401, int(resp['status']))

    def test_get_tenants_unauthorized_token_xml(self):
        h = httplib2.Http(".cache")
        resp, content = create_tenant(self.tenant, str(self.auth_token))
        url = '%stenants' % (URL)
        #test for Content-Type = application/json
        resp, content = h.request(url, "GET", body='',
                                  headers={"Content-Type": "application/xml",
                                           "X-Auth-Token": self.token,
                                           "ACCEPT": "application/xml"})
        if int(resp['status']) == 500:
            self.fail('IDM fault')
        elif int(resp['status']) == 503:
            self.fail('Service Not Available')
        self.assertEqual(401, int(resp['status']))

    def test_get_tenants_exp_token(self):
        h = httplib2.Http(".cache")
        resp, content = create_tenant(self.tenant, str(self.auth_token))
        url = '%stenants' % (URL)
        #test for Content-Type = application/json
        resp, content = h.request(url, "GET", body='{}',
                                  headers={"Content-Type": "application/json",
                                           "X-Auth-Token": self.exp_auth_token
                                           })
        if int(resp['status']) == 500:
            self.fail('IDM fault')
        elif int(resp['status']) == 503:
            self.fail('Service Not Available')
        self.assertEqual(403, int(resp['status']))

    def test_get_tenants_exp_token_xml(self):
        h = httplib2.Http(".cache")
        resp, content = create_tenant(self.tenant, str(self.auth_token))
        url = '%stenants' % (URL)
        #test for Content-Type = application/json
        resp, content = h.request(url, "GET", body='',
                                  headers={"Content-Type": "application/xml",
                                           "X-Auth-Token": self.exp_auth_token,
                                           "ACCEPT": "application/xml"})
        if int(resp['status']) == 500:
            self.fail('IDM fault')
        elif int(resp['status']) == 503:
            self.fail('Service Not Available')
        self.assertEqual(403, int(resp['status']))


class get_tenant_test(tenant_test):

    def test_get_tenant(self):
        h = httplib2.Http(".cache")
        resp, content = create_tenant(self.tenant, str(self.auth_token))
        url = '%stenants/%s' % (URL, self.tenant)
        #test for Content-Type = application/json
        resp, content = h.request(url, "GET", body='{}',
                                  headers={"Content-Type": "application/json",
                                           "X-Auth-Token": self.auth_token})
        if int(resp['status']) == 500:
            self.fail('IDM fault')
        elif int(resp['status']) == 503:
            self.fail('Service Not Available')
        self.assertEqual(200, int(resp['status']))

    def test_get_tenant_xml(self):
        h = httplib2.Http(".cache")
        resp, content = create_tenant(self.tenant, str(self.auth_token))
        url = '%stenants/%s' % (URL, self.tenant)
        #test for Content-Type = application/json
        resp, content = h.request(url, "GET", body='',
                                  headers={"Content-Type": "application/xml",
                                           "X-Auth-Token": self.auth_token,
                                           "ACCEPT": "application/xml"})
        if int(resp['status']) == 500:
            self.fail('IDM fault')
        elif int(resp['status']) == 503:
            self.fail('Service Not Available')
        self.assertEqual(200, int(resp['status']))

    def test_get_tenant_bad(self):
        h = httplib2.Http(".cache")
        resp, content = create_tenant(self.tenant, str(self.auth_token))
        url = '%stenants/%s' % (URL, 'tenant_bad')
        #test for Content-Type = application/json
        resp, content = h.request(url, "GET", body='{',
                                  headers={"Content-Type": "application/json",
                                           "X-Auth-Token": self.auth_token})
        if int(resp['status']) == 500:
            self.fail('IDM fault')
        elif int(resp['status']) == 503:
            self.fail('Service Not Available')
        self.assertEqual(404, int(resp['status']))

    def test_get_tenant_bad_xml(self):
        h = httplib2.Http(".cache")
        resp, content = create_tenant(self.tenant, str(self.auth_token))
        url = '%stenants/%s' % (URL, 'tenant_bad')
        #test for Content-Type = application/json
        resp, content = h.request(url, "GET", body='{',
                                  headers={"Content-Type": "application/xml",
                                           "X-Auth-Token": self.auth_token,
                                           "ACCEPT": "application/xml"})
        if int(resp['status']) == 500:
            self.fail('IDM fault')
        elif int(resp['status']) == 503:
            self.fail('Service Not Available')
        self.assertEqual(404, int(resp['status']))

    def test_get_tenant_not_found(self):
        h = httplib2.Http(".cache")
        resp, content = create_tenant(self.tenant, str(self.auth_token))
        url = '%stenants/NonexistingID' % (URL)
        #test for Content-Type = application/json
        resp, content = h.request(url, "GET", body='{}',
                                  headers={"Content-Type": "application/json",
                                           "X-Auth-Token": self.auth_token})
        if int(resp['status']) == 500:
            self.fail('IDM fault')
        elif int(resp['status']) == 503:
            self.fail('Service Not Available')
        self.assertEqual(404, int(resp['status']))

    def test_get_tenant_not_found_xml(self):
        h = httplib2.Http(".cache")
        resp, content = create_tenant(self.tenant, str(self.auth_token))
        url = '%stenants/NonexistingID' % (URL)
        #test for Content-Type = application/json
        resp, content = h.request(url, "GET", body='',
                                  headers={"Content-Type": "application/xml",
                                           "X-Auth-Token": self.auth_token,
                                           "ACCEPT": "application/xml"})
        if int(resp['status']) == 500:
            self.fail('IDM fault')
        elif int(resp['status']) == 503:
            self.fail('Service Not Available')
        self.assertEqual(404, int(resp['status']))


class update_tenant_test(tenant_test):

    def test_update_tenant(self):
        h = httplib2.Http(".cache")
        resp, content = create_tenant(self.tenant, str(self.auth_token))
        url = '%stenants/%s' % (URL, self.tenant)
        data = '{"tenant": { "description": "A NEW description..." ,\
                "enabled":true }}'
        #test for Content-Type = application/json
        resp, content = h.request(url, "PUT", body=data,
                                  headers={"Content-Type": "application/json",
                                           "X-Auth-Token": self.auth_token})
        body = json.loads(content)
        if int(resp['status']) == 500:
            self.fail('IDM fault')
        elif int(resp['status']) == 503:
            self.fail('Service Not Available')
        self.assertEqual(200, int(resp['status']))
        self.assertEqual(int(self.tenant), int(body['tenant']['id']))
        self.assertEqual('A NEW description...', body['tenant']['description'])

    def test_update_tenant_xml(self):
        h = httplib2.Http(".cache")
        resp, content = create_tenant_xml(self.tenant, str(self.auth_token))
        url = '%stenants/%s' % (URL, self.tenant)
        data = '<?xml version="1.0" encoding="UTF-8"?> \
             <tenant xmlns="http://docs.openstack.org/idm/api/v1.0" \
             enabled="true"> \
             <description>A NEW description...</description> \
             </tenant>'

        #test for Content-Type = application/json
        resp, content = h.request(url, "PUT", body=data,
                                  headers={"Content-Type": "application/xml",
                                           "X-Auth-Token": self.auth_token,
                                           "ACCEPT": "application/xml"})
        body = etree.fromstring(content)
        desc = body.find("{http://docs.openstack.org/idm/api/v1.0}description")
        if int(resp['status']) == 500:
            self.fail('IDM fault')
        elif int(resp['status']) == 503:
            self.fail('Service Not Available')
        self.assertEqual(200, int(resp['status']))
        self.assertEqual(int(self.tenant), int(body.get('id')))
        self.assertEqual('A NEW description...', desc.text)

    def test_update_tenant_bad(self):
        h = httplib2.Http(".cache")
        resp, content = create_tenant(self.tenant, str(self.auth_token))
        url = '%stenants/%s' % (URL, self.tenant)
        data = '{"tenant": { "description_bad": "A NEW description...",\
                "enabled":true  }}'
        #test for Content-Type = application/json

        resp, content = h.request(url, "PUT", body=data,
                                  headers={"Content-Type": "application/json",
                                           "X-Auth-Token": self.auth_token})
        if int(resp['status']) == 500:
            self.fail('IDM fault')
        elif int(resp['status']) == 503:
            self.fail('Service Not Available')
        self.assertEqual(400, int(resp['status']))

    def test_update_tenant_bad_xml(self):
        h = httplib2.Http(".cache")
        resp, content = create_tenant(self.tenant, str(self.auth_token))
        url = '%stenants/%s' % (URL, self.tenant)
        data = '<?xml version="1.0" encoding="UTF-8"?> \
             <tenant xmlns="http://docs.openstack.org/idm/api/v1.0" \
             enabled="true"> \
             <description_bad>A NEW description...</description> \
             </tenant>'
        #test for Content-Type = application/json
        resp, content = h.request(url, "PUT", body=data,
                                  headers={"Content-Type": "application/xml",
                                           "X-Auth-Token": self.auth_token,
                                           "ACCEPT": "application/xml"})
        if int(resp['status']) == 500:
            self.fail('IDM fault')
        elif int(resp['status']) == 503:
            self.fail('Service Not Available')
        self.assertEqual(400, int(resp['status']))

    def test_update_tenant_not_found(self):
        h = httplib2.Http(".cache")
        resp, content = create_tenant(self.tenant, str(self.auth_token))
        url = '%stenants/NonexistingID' % (URL)
        data = '{"tenant": { "description": "A NEW description...",\
                "enabled":true  }}'
        #test for Content-Type = application/json
        resp, content = h.request(url, "GET", body=data,
                                  headers={"Content-Type": "application/json",
                                           "X-Auth-Token": self.auth_token})
        if int(resp['status']) == 500:
            self.fail('IDM fault')
        elif int(resp['status']) == 503:
            self.fail('Service Not Available')
        self.assertEqual(404, int(resp['status']))

    def test_update_tenant_not_found_xml(self):
        h = httplib2.Http(".cache")
        resp, content = create_tenant(self.tenant, str(self.auth_token))
        url = '%stenants/NonexistingID' % (URL)
        data = '<?xml version="1.0" encoding="UTF-8"?> \
             <tenant xmlns="http://docs.openstack.org/idm/api/v1.0" \
             enabled="true"> \
             <description_bad>A NEW description...</description> \
             </tenant>'
        #test for Content-Type = application/json
        resp, content = h.request(url, "GET", body=data,
                                  headers={"Content-Type": "application/xml",
                                           "X-Auth-Token": self.auth_token,
                                           "ACCEPT": "application/xml"})
        if int(resp['status']) == 500:
            self.fail('IDM fault')
        elif int(resp['status']) == 503:
            self.fail('Service Not Available')
        self.assertEqual(404, int(resp['status']))


class delete_tenant_test(tenant_test):

    def test_delete_tenant_not_found(self):
        #resp,content=create_tenant("test_tenant_delete", str(self.auth_token))
        resp, content = delete_tenant("test_tenant_delete111",
                                      str(self.auth_token))
        self.assertEqual(404, int(resp['status']))

    def test_delete_tenant_not_found_xml(self):
        #resp,content=create_tenant("test_tenant_delete", str(self.auth_token))
        resp, content = delete_tenant_xml("test_tenant_delete111",
                                          str(self.auth_token))
        self.assertEqual(404, int(resp['status']))

    def test_delete_tenant(self):
        resp, content = create_tenant("test_tenant_delete",
                                      str(self.auth_token))
        resp, content = delete_tenant("test_tenant_delete",
                                      str(self.auth_token))
        self.assertEqual(204, int(resp['status']))

    def test_delete_tenant_xml(self):
        resp, content = create_tenant_xml("test_tenant_delete",
                                          str(self.auth_token))
        resp, content = delete_tenant_xml("test_tenant_delete",
                                          str(self.auth_token))
        self.assertEqual(204, int(resp['status']))


class tenant_group_test(unittest.TestCase):

    def setUp(self):
        self.token = get_token('joeuser', 'secrete', 'token')
        self.tenant = 'test_tenant'
        self.user = get_user()
        self.userdisabled = get_userdisabled()
        self.auth_token = get_auth_token()
        self.exp_auth_token = get_exp_auth_token()
        self.disabled_token = get_disabled_token()
        self.tenant_group = 'test_tenant_group_add'

    def tearDown(self):
        resp, content = delete_tenant_group(self.tenant_group,
                                            self.tenant,
                                            self.auth_token)
        resp, content = delete_tenant(self.tenant, self.auth_token)


class create_tenant_group_test(tenant_group_test):

    def test_tenant_group_create(self):
        resp, content = delete_tenant(self.tenant, str(self.auth_token))
        resp, content = create_tenant(self.tenant, str(self.auth_token))
        respG, contentG = delete_tenant_group(self.tenant_group,
                                              self.tenant,
                                              str(self.auth_token))
        respG, contentG = create_tenant_group(self.tenant_group,
                                              self.tenant,
                                              str(self.auth_token))
        
        if int(resp['status']) == 500:
            self.fail('IDM fault')
        elif int(resp['status']) == 503:
            self.fail('Service Not Available')
        if int(respG['status']) not in (200, 201):
            self.fail('Failed due to %d' % int(respG['status']))

    def test_tenant_group_create_xml(self):
        resp, content = delete_tenant_xml(self.tenant, str(self.auth_token))
        resp, content = create_tenant_xml(self.tenant, str(self.auth_token))
        respG, contentG = delete_tenant_group_xml(self.tenant_group,
                                                  self.tenant,
                                                  str(self.auth_token))
        respG, contentG = create_tenant_group_xml(self.tenant_group,
                                                  self.tenant,
                                                  str(self.auth_token))
        self.tenant = self.tenant
        self.tenant_group = self.tenant_group
        content = etree.fromstring(content)
        if int(resp['status']) == 500:
            self.fail('IDM fault')
        elif int(resp['status']) == 503:
            self.fail('Service Not Available')
        if int(respG['status']) not in (200, 201):
            self.fail('Failed due to %d' % int(respG['status']))

    def test_tenant_group_create_again(self):
        resp, content = create_tenant(self.tenant, str(self.auth_token))
        respG, contentG = create_tenant_group(self.tenant_group,
                                              self.tenant,
                                              str(self.auth_token))
        respG, contentG = create_tenant_group(self.tenant_group,
                                              self.tenant,
                                              str(self.auth_token))
        if int(respG['status']) == 200:
            self.tenant = content['tenant']['id']
            self.tenant_group = contentG['group']['id']
        if int(respG['status']) == 500:
            self.fail('IDM fault')
        elif int(respG['status']) == 503:
            self.fail('Service Not Available')
            self.assertEqual(409, int(respG['status']))
        if int(respG['status']) == 200:
            self.tenant = content['tenant']['id']
            self.tenant_group = contentG['group']['id']

    def test_tenant_group_create_again_xml(self):
        resp, content = create_tenant_xml("test_tenant", str(self.auth_token))
        respG, contentG = create_tenant_group_xml(self.tenant_group,
                                                  self.tenant,
                                                  str(self.auth_token))
        respG, contentG = create_tenant_group_xml(self.tenant_group,
                                                  self.tenant,
                                                  str(self.auth_token))
        content = etree.fromstring(content)
        contentG = etree.fromstring(contentG)
        if int(respG['status']) == 200:
            self.tenant = content.get("id")
            self.tenant_group = contentG.get("id")
        if int(respG['status']) == 500:
            self.fail('IDM fault')
        elif int(respG['status']) == 503:
            self.fail('Service Not Available')
            self.assertEqual(409, int(respG['status']))
        if int(respG['status']) == 200:
            self.tenant = content.get("id")
            self.tenant_group = contentG.get("id")

    def test_tenant_group_create_unauthorized_token(self):
        h = httplib2.Http(".cache")
        resp, content = create_tenant(self.tenant, str(self.auth_token))
        respG, contentG = create_tenant_group_xml(self.tenant_group,
                                                  self.tenant,
                                                  str(self.auth_token))
        if int(resp['status']) == 200:
            self.tenant = content['tenant']['id']
        if int(respG['status']) == 200:
            self.tenant_group = respG['group']['id']
        url = '%stenant/%s/groups' % (URL, self.tenant)
        body = {"group": {"id": self.tenant_group,
                          "description": "A description ..."}}
        resp, content = h.request(url, "POST", body=json.dumps(body),
                             headers={"Content-Type": "application/json",
                                      "X-Auth-Token": self.token})
        if int(resp['status']) == 500:
            self.fail('IDM fault')
        elif int(resp['status']) == 503:
            self.fail('Service Not Available')
            self.assertEqual(401, int(resp['status']))

    def test_tenant_group_create_unauthorized_token_xml(self):
        h = httplib2.Http(".cache")
        resp, content = create_tenant(self.tenant, str(self.auth_token))
        if int(resp['status']) == 200:
            self.tenant = content['tenant']['id']
        url = '%stenant/%s/groups' % (URL, self.tenant)
        body = '<?xml version="1.0" encoding="UTF-8"?> \
                <group xmlns="http://docs.openstack.org/idm/api/v1.0" \
                id="%s"><description>A description...</description> \
                </group>' % self.tenant_group
        resp, content = h.request(url, "POST", body=body,
                                  headers={"Content-Type": "application/xml",
                                           "X-Auth-Token": self.token,
                                           "ACCEPT": "application/xml"})
        if int(resp['status']) == 500:
            self.fail('IDM fault')
        elif int(resp['status']) == 503:
            self.fail('Service Not Available')
        self.assertEqual(401, int(resp['status']))

    def test_tenant_group_create_expired_token(self):
        h = httplib2.Http(".cache")
        resp, content = create_tenant(self.tenant, str(self.auth_token))
        if int(resp['status']) == 200:
            self.tenant = content['tenant']['id']
        url = '%stenant/%s/groups' % (URL, self.tenant)
        body = {"group": {"id": self.tenant_group,
                "description": "A description ..."}}
        resp, content = h.request(url, "POST", body=json.dumps(body),
                              headers={"Content-Type": "application/json",
                                       "X-Auth-Token": self.exp_auth_token})
        if int(resp['status']) == 500:
            self.fail('IDM fault')
        elif int(resp['status']) == 503:
            self.fail('Service Not Available')
        self.assertEqual(403, int(resp['status']))

    def test_tenant_group_create_expired_token_xml(self):
        h = httplib2.Http(".cache")
        resp, content = create_tenant_xml(self.tenant, str(self.auth_token))
        content = etree.fromstring(content)
        if int(resp['status']) == 200:
            self.tenant = content.get('id')
        url = '%stenant/%s/groups' % (URL, self.tenant)
        body = '<?xml version="1.0" encoding="UTF-8"?> \
                <group xmlns="http://docs.openstack.org/idm/api/v1.0" \
                 id="%s"> \
                <description>A description...</description> \
                </group>' % self.tenant
        resp, content = h.request(url, "POST", body=body,
                                  headers={"Content-Type": "application/xml",
                                           "X-Auth-Token": self.exp_auth_token,
                                           "ACCEPT": "application/xml"})
        if int(resp['status']) == 500:
            self.fail('IDM fault')
        elif int(resp['status']) == 503:
            self.fail('Service Not Available')
        self.assertEqual(403, int(resp['status']))

    def test_tenant_group_create_missing_token(self):
        h = httplib2.Http(".cache")
        resp, content = create_tenant(self.tenant, str(self.auth_token))
        if int(resp['status']) == 200:
            self.tenant = content['tenant']['id']
        url = '%stenant/%s/groups' % (URL, self.tenant)
        body = {"group": {"id": self.tenant_group,
                "description": "A description ..."}}
        resp, content = h.request(url, "POST", body=json.dumps(body),
                          headers={"Content-Type": "application/json"})
        if int(resp['status']) == 500:
            self.fail('IDM fault')
        elif int(resp['status']) == 503:
            self.fail('Service Not Available')
        self.assertEqual(401, int(resp['status']))


    def test_tenant_group_create_missing_token_xml(self):
        h = httplib2.Http(".cache")
        resp, content = create_tenant_xml(self.tenant, str(self.auth_token))
        content = etree.fromstring(content)
        if int(resp['status']) == 200:
            self.tenant = content.get('id')
        url = '%stenant/%s/groups' % (URL, self.tenant)
        body = '<?xml version="1.0" encoding="UTF-8"?> \
                <group xmlns="http://docs.openstack.org/idm/api/v1.0" \
                id="%s"> \
                <description>A description...</description> \
                </group>' % self.tenant_group
        resp, content = h.request(url, "POST", body=body,
                                  headers={"Content-Type": "application/xml",
                                           "ACCEPT": "application/xml"})
        if int(resp['status']) == 500:
            self.fail('IDM fault')
        elif int(resp['status']) == 503:
            self.fail('Service Not Available')
        self.assertEqual(401, int(resp['status']))


    def test_tenant_group_create_disabled_token(self):
        h = httplib2.Http(".cache")
        resp, content = create_tenant(self.tenant, str(self.auth_token))
        if int(resp['status']) == 200:
            self.tenant = content['tenant']['id']

        url = '%stenant/%s/groups' % (URL, self.tenant)
        body = '{"group": { "id": "%s", \
            "description": "A description ..." } }' % self.tenant_group
        resp, content = h.request(url, "POST", body=body,
                                  headers={"Content-Type": "application/json",
                                           "X-Auth-Token": self.disabled_token})

        if int(resp['status']) == 500:
            self.fail('IDM fault')
        elif int(resp['status']) == 503:
            self.fail('Service Not Available')
        self.assertEqual(403, int(resp['status']))

    def test_tenant_group_create_disabled_token_xml(self):
        h = httplib2.Http(".cache")
        resp, content = create_tenant_xml(self.tenant, str(self.auth_token))
        content = etree.fromstring(content)
        if int(resp['status']) == 200:
            self.tenant = content.get('id')

        url = '%stenant/%s/groups' % (URL, self.tenant)
        body = '<?xml version="1.0" encoding="UTF-8"?> \
        <group xmlns="http://docs.openstack.org/idm/api/v1.0" \
        id="%s"> \
        <description>A description...</description> \
        </group>' % self.tenant_group
        resp, content = h.request(url, "POST", body=body,
                                  headers={"Content-Type": "application/xml",
                                           "X-Auth-Token": self.disabled_token,
                                           "ACCEPT": "application/xml"})
        if int(resp['status']) == 500:
            self.fail('IDM fault')
        elif int(resp['status']) == 503:
            self.fail('Service Not Available')
        self.assertEqual(403, int(resp['status']))

    def test_tenant_group_create_invalid_token(self):
        h = httplib2.Http(".cache")
        resp, content = create_tenant(self.tenant, str(self.auth_token))
        if int(resp['status']) == 200:
            self.tenant = content['tenant']['id']

        url = '%stenant/%s/groups' % (URL, self.tenant)
        body = '{"group": { "id": "%s", \
            "description": "A description ..." } }' % self.tenant
        resp, content = h.request(url, "POST", body=body,
                                  headers={"Content-Type": "application/json",
                                           "X-Auth-Token": 'nonexsitingtoken'})

        if int(resp['status']) == 500:
            self.fail('IDM fault')
        elif int(resp['status']) == 503:
            self.fail('Service Not Available')
        self.assertEqual(404, int(resp['status']))

    def test_tenant_group_create_invalid_token_xml(self):
        h = httplib2.Http(".cache")
        resp, content = create_tenant_xml(self.tenant, str(self.auth_token))
        content = etree.fromstring(content)
        if int(resp['status']) == 200:
            self.tenant = content.get('id')

        url = '%stenant/%s/groups' % (URL, self.tenant)
        body = '<?xml version="1.0" encoding="UTF-8"?> \
                 <group xmlns="http://docs.openstack.org/idm/api/v1.0" \
                 id="%s"> \
                <description>A description...</description> \
                </group>' % self.tenant_group
        resp, content = h.request(url, "POST", body=body,
                                  headers={"Content-Type": "application/xml",
                                           "X-Auth-Token": 'nonexsitingtoken',
                                           "ACCEPT": "application/xml"})

        if int(resp['status']) == 500:
            self.fail('IDM fault')
        elif int(resp['status']) == 503:
            self.fail('Service Not Available')
        self.assertEqual(404, int(resp['status']))


class get_tenant_groups_test(tenant_group_test):

    def test_get_tenant_groups(self):
        h = httplib2.Http(".cache")
        resp, content = create_tenant(self.tenant, str(self.auth_token))

        respG, contentG = create_tenant_group(self.tenant_group,
                                              self.tenant,
                                              str(self.auth_token))

        url = '%stenant/%s/groups' % (URL, self.tenant)

        resp, content = h.request(url, "GET", body='{}',
                                  headers={"Content-Type": "application/json",
                                           "X-Auth-Token": self.auth_token})
        if int(resp['status']) == 500:
            self.fail('IDM fault')
        elif int(resp['status']) == 503:
            self.fail('Service Not Available')
        self.assertEqual(200, int(resp['status']))

    def test_get_tenant_groups_xml(self):
        h = httplib2.Http(".cache")
        resp, content = create_tenant(self.tenant, str(self.auth_token))

        respG, contentG = create_tenant_group_xml(self.tenant_group,
                                                  self.tenant,
                                                  str(self.auth_token))
        url = '%stenant/%s/groups' % (URL, self.tenant)
        resp, content = h.request(url, "GET", body='',
                                  headers={"Content-Type": "application/xml",
                                           "X-Auth-Token": self.auth_token,
                                           "ACCEPT": "application/xml"})
        if int(resp['status']) == 500:
            self.fail('IDM fault')
        elif int(resp['status']) == 503:
            self.fail('Service Not Available')
        self.assertEqual(200, int(resp['status']))

    def test_get_tenant_groups_unauthorized_token(self):
        h = httplib2.Http(".cache")
        resp, content = create_tenant(self.tenant, str(self.auth_token))

        respG, contentG = create_tenant_group(self.tenant_group,
                                              self.tenant,
                                              str(self.auth_token))
        url = '%stenant/%s/groups' % (URL, self.tenant)
        #test for Content-Type = application/json
        resp, content = h.request(url, "GET", body='{}',
                                  headers={"Content-Type": "application/json",
                                           "X-Auth-Token": self.token})
        if int(resp['status']) == 500:
            self.fail('IDM fault')
        elif int(resp['status']) == 503:
            self.fail('Service Not Available')
        self.assertEqual(401, int(resp['status']))

    def test_get_tenant_groups_unauthorized_token_xml(self):
        h = httplib2.Http(".cache")
        resp, content = create_tenant(self.tenant, str(self.auth_token))
        respG, contentG = create_tenant_group(self.tenant_group,
                                              self.tenant,
                                              str(self.auth_token))
        url = '%stenant/%s/groups' % (URL, self.tenant)
        #test for Content-Type = application/json
        resp, content = h.request(url, "GET", body='',
                                  headers={"Content-Type": "application/xml",
                                           "X-Auth-Token": self.token,
                                           "ACCEPT": "application/xml"})
        if int(resp['status']) == 500:
            self.fail('IDM fault')
        elif int(resp['status']) == 503:
            self.fail('Service Not Available')
        self.assertEqual(401, int(resp['status']))

    def test_get_tenant_groups_exp_token(self):
        h = httplib2.Http(".cache")
        resp, content = create_tenant(self.tenant, str(self.auth_token))
        respG, contentG = create_tenant_group(self.tenant_group,
                                              self.tenant,
                                              str(self.auth_token))
        url = '%stenant/%s/groups' % (URL, self.tenant)
        #test for Content-Type = application/json
        resp, content = h.request(url, "GET", body='{}',
                                  headers={"Content-Type": "application/json",
                                           "X-Auth-Token": self.exp_auth_token})
        if int(resp['status']) == 500:
            self.fail('IDM fault')
        elif int(resp['status']) == 503:
            self.fail('Service Not Available')
        self.assertEqual(403, int(resp['status']))

    def test_get_tenant_groups_exp_token_xml(self):
        h = httplib2.Http(".cache")
        resp, content = create_tenant(self.tenant, str(self.auth_token))
        respG, contentG = create_tenant_group(self.tenant_group,
                                              self.tenant,
                                              str(self.auth_token))
        url = '%stenant/%s/groups' % (URL, self.tenant)
        #test for Content-Type = application/json
        resp, content = h.request(url, "GET", body='',
                                  headers={"Content-Type": "application/xml",
                                           "X-Auth-Token": self.exp_auth_token,
                                           "ACCEPT": "application/xml"})
        if int(resp['status']) == 500:
            self.fail('IDM fault')
        elif int(resp['status']) == 503:
            self.fail('Service Not Available')
        self.assertEqual(403, int(resp['status']))


class get_tenant_group_test(tenant_group_test):

    def test_get_tenant_group(self):
        h = httplib2.Http(".cache")
        resp, content = create_tenant(self.tenant, str(self.auth_token))
        respG, contentG = create_tenant_group(self.tenant_group,
                                              self.tenant,
                                              str(self.auth_token))
        url = '%stenant/%s/groups/%s' % (URL, self.tenant, self.tenant_group)
        #test for Content-Type = application/json
        resp, content = h.request(url, "GET", body='{}',
                                  headers={"Content-Type": "application/json",
                                           "X-Auth-Token": self.auth_token})
        if int(resp['status']) == 500:
            self.fail('IDM fault')
        elif int(resp['status']) == 503:
            self.fail('Service Not Available')
        self.assertEqual(200, int(resp['status']))

    def test_get_tenant_group_xml(self):
        h = httplib2.Http(".cache")
        resp, content = create_tenant(self.tenant, str(self.auth_token))
        respG, contentG = create_tenant_group(self.tenant_group,
                                              self.tenant,
                                              str(self.auth_token))
        url = '%stenant/%s/groups/%s' % (URL, self.tenant, self.tenant_group)
        #test for Content-Type = application/xml
        resp, content = h.request(url, "GET", body='',
                                  headers={"Content-Type": "application/xml",
                                           "X-Auth-Token": self.auth_token,
                                           "ACCEPT": "application/xml"})
        if int(resp['status']) == 500:
            self.fail('IDM fault')
        elif int(resp['status']) == 503:
            self.fail('Service Not Available')
        self.assertEqual(200, int(resp['status']))

    def test_get_tenant_group_bad(self):
        h = httplib2.Http(".cache")
        resp, content = create_tenant(self.tenant, str(self.auth_token))
        respG, contentG = create_tenant_group(self.tenant_group,
                                              self.tenant,
                                              str(self.auth_token))
        url = '%stenant/%s/groups/%s' % (URL, 'tenant_bad', self.tenant_group)

        #test for Content-Type = application/json
        resp, content = h.request(url, "GET", body='{',
                                  headers={"Content-Type": "application/json",
                                           "X-Auth-Token": self.auth_token})
        if int(resp['status']) == 500:
            self.fail('IDM fault')
        elif int(resp['status']) == 503:
            self.fail('Service Not Available')
        self.assertEqual(404, int(resp['status']))

    def test_get_tenant_group_bad_xml(self):
        h = httplib2.Http(".cache")
        resp, content = create_tenant(self.tenant, str(self.auth_token))
        respG, contentG = create_tenant_group(self.tenant_group,
                                              self.tenant,
                                              str(self.auth_token))
        url = '%stenant/%s/groups/%s' % (URL, 'tenant_bad', self.tenant_group)
        #test for Content-Type = application/json
        resp, content = h.request(url, "GET", body='{',
                                  headers={"Content-Type": "application/xml",
                                           "X-Auth-Token": self.auth_token,
                                           "ACCEPT": "application/xml"})
        if int(resp['status']) == 500:
            self.fail('IDM fault')
        elif int(resp['status']) == 503:
            self.fail('Service Not Available')
        self.assertEqual(404, int(resp['status']))

    def test_get_tenant_group_not_found(self):
        h = httplib2.Http(".cache")
        resp, content = create_tenant(self.tenant, str(self.auth_token))
        respG, contentG = create_tenant_group(self.tenant_group,
                                              self.tenant,
                                              str(self.auth_token))
        url = '%stenant/%s/groups/%s' % (URL, self.tenant, 'nonexistinggroup')
        #test for Content-Type = application/json
        resp, content = h.request(url, "GET", body='{}',
                                  headers={"Content-Type": "application/json",
                                           "X-Auth-Token": self.auth_token})
        if int(resp['status']) == 500:
              self.fail('IDM fault')
        elif int(resp['status']) == 503:
              self.fail('Service Not Available')
        self.assertEqual(404, int(resp['status']))

    def test_get_tenant_group_not_found_xml(self):
        h = httplib2.Http(".cache")
        resp, content = create_tenant(self.tenant, str(self.auth_token))
        respG, contentG = create_tenant_group(self.tenant_group,
                                              self.tenant,
                                              str(self.auth_token))
        url = '%stenant/%s/groups/%s' % (URL, self.tenant, 'nonexistinggroup')

        #test for Content-Type = application/json
        resp, content = h.request(url, "GET", body='',
                                  headers={"Content-Type": "application/xml",
                                           "X-Auth-Token": self.auth_token,
                                           "ACCEPT": "application/xml"})
        if int(resp['status']) == 500:
            self.fail('IDM fault')
        elif int(resp['status']) == 503:
            self.fail('Service Not Available')
        self.assertEqual(404, int(resp['status']))


class update_tenant_group_test(tenant_group_test):

    def test_update_tenant_group(self):
        h = httplib2.Http(".cache")
        resp, content = create_tenant(self.tenant, str(self.auth_token))
        resp, content = delete_tenant_group(self.tenant_group,
                                            self.tenant,
                                            str(self.auth_token))
        respG, contentG = create_tenant_group(self.tenant_group,
                                              self.tenant,
                                              str(self.auth_token))
        url = '%stenant/%s/groups/%s' % (URL, self.tenant, self.tenant_group)
        
        data = '{"group": { "id":"%s","description": "A NEW description..." ,\
                "tenantId":"%s" }}' % (self.tenant_group, self.tenant)
        #test for Content-Type = application/json
        
        resp, content = h.request(url, "PUT", body=data,
                                  headers={"Content-Type": "application/json",
                                           "X-Auth-Token": self.auth_token})
        
        
        body = json.loads(content)
        if int(resp['status']) == 500:
            self.fail('IDM fault')
        elif int(resp['status']) == 503:
            self.fail('Service Not Available')
        self.assertEqual(200, int(resp['status']))
        self.assertEqual(self.tenant_group, body['group']['id'])
        self.assertEqual('A NEW description...', body['group']['description'])

    def test_update_tenant_group_xml(self):
        h = httplib2.Http(".cache")
        resp, content = delete_tenant(self.tenant, str(self.auth_token))
        
        resp, content = create_tenant(self.tenant, str(self.auth_token))
        
        resp, content = delete_tenant_group(self.tenant_group,
                                            self.tenant,
                                            str(self.auth_token))
        
        respG, contentG = create_tenant_group(self.tenant_group,
                                              self.tenant,
                                              str(self.auth_token))
        
        url = '%stenant/%s/groups/%s' % (URL, self.tenant , self.tenant_group)
        
        data = '<group xmlns="http://docs.openstack.org/idm/api/v1.0" \
             tenantId="%s" id="%s"> \
             <description>A NEW description...</description> \
             </group>' % (self.tenant, self.tenant_group)
        
        #test for Content-Type = application/json
        resp, content = h.request(url, "PUT", body=data,
                                headers={"Content-Type": "application/xml",
                                         "X-Auth-Token": self.auth_token,
                                         "ACCEPT": "application/xml"})
        
        
        body = etree.fromstring(content)
        desc = body.find("{http://docs.openstack.org/idm/api/v1.0}description")

        if int(resp['status']) == 500:
            self.fail('IDM fault')
        elif int(resp['status']) == 503:
            self.fail('Service Not Available')

        self.assertEqual(200, int(resp['status']))
        self.assertEqual(str(self.tenant_group), str(body.get('id')))
        self.assertEqual('A NEW description...', desc.text)

    def test_update_tenant_group_bad(self):
        h = httplib2.Http(".cache")
        resp, content = create_tenant(self.tenant, str(self.auth_token))
        resp, content = delete_tenant_group(self.tenant_group,
                                            self.tenant,
                                            str(self.auth_token))
        respG, contentG = create_tenant_group(self.tenant_group,
                                              self.tenant,
                                              str(self.auth_token))
        url = '%stenant/%s/groups/%s' % (URL, self.tenant, self.tenant_group)
        data = '{"group": { "description_bad": "A NEW description...",\
            "id":"%s","tenantId":"%s"  }}' % (self.tenant_group, self.tenant)
        #test for Content-Type = application/json

        resp, content = h.request(url, "PUT", body=data,
                                  headers={"Content-Type": "application/json",
                                           "X-Auth-Token": self.auth_token})
        if int(resp['status']) == 500:
            self.fail('IDM fault')
        elif int(resp['status']) == 503:
            self.fail('Service Not Available')
        self.assertEqual(400, int(resp['status']))

    def test_update_tenant_group_bad_xml(self):
        h = httplib2.Http(".cache")
        resp, content = create_tenant(self.tenant, str(self.auth_token))
        resp, content = delete_tenant_group(self.tenant_group,
                                            self.tenant,
                                            str(self.auth_token))
        respG, contentG = create_tenant_group(self.tenant_group,
                                              self.tenant,
                                              str(self.auth_token))
        url = '%stenant/%s/groups/%s' % (URL, self.tenant, self.tenant_group)
        data = '<?xml version="1.0" encoding="UTF-8"?> \
             <group xmlns="http://docs.openstack.org/idm/api/v1.0" \
             tenantId="%s" id="%s"> \
             <description_bad>A NEW description...</description> \
             </group>' % (self.tenant, self.tenant_group)
        #test for Content-Type = application/json
        resp, content = h.request(url, "PUT", body=data,
                                  headers={"Content-Type": "application/xml",
                                           "X-Auth-Token": self.auth_token,
                                           "ACCEPT": "application/xml"})
        if int(resp['status']) == 500:
            self.fail('IDM fault')
        elif int(resp['status']) == 503:
            self.fail('Service Not Available')
        self.assertEqual(400, int(resp['status']))

    def test_update_tenant_group_not_found(self):
        h = httplib2.Http(".cache")
        resp, content = create_tenant(self.tenant, str(self.auth_token))
        resp, content = delete_tenant_group(self.tenant_group,
                                            self.tenant,
                                            str(self.auth_token))
        respG, contentG = create_tenant_group(self.tenant_group,
                                              self.tenant,
                                              str(self.auth_token))
        url = '%stenant/%s/groups/NonexistingID' % (URL, self.tenant)

        data = '{"group": { "description": "A NEW description...",\
            "id":"NonexistingID", "tenantId"="test_tenant"  }}'
        #test for Content-Type = application/json
        resp, content = h.request(url, "GET", body=data,
                                  headers={"Content-Type": "application/json",
                                           "X-Auth-Token": self.auth_token})
        if int(resp['status']) == 500:
            self.fail('IDM fault')
        elif int(resp['status']) == 503:
            self.fail('Service Not Available')
        self.assertEqual(404, int(resp['status']))

    def test_update_tenant_group_not_found_xml(self):
        h = httplib2.Http(".cache")
        resp, content = create_tenant(self.tenant, str(self.auth_token))
        url = '%stenant/%s/groups/NonexistingID' % (URL, self.tenant)
        data = '<?xml version="1.0" encoding="UTF-8"?> \
             <group xmlns="http://docs.openstack.org/idm/api/v1.0" \
             id="NonexistingID", "tenant_id"="test_tenant"> \
             <description_bad>A NEW description...</description> \
             </group>'
        #test for Content-Type = application/json
        resp, content = h.request(url, "GET", body=data,
                                  headers={"Content-Type": "application/xml",
                                           "X-Auth-Token": self.auth_token,
                                           "ACCEPT": "application/xml"})
        if int(resp['status']) == 500:
            self.fail('IDM fault')
        elif int(resp['status']) == 503:
            self.fail('Service Not Available')
        self.assertEqual(404, int(resp['status']))


class delete_tenant_group_test(tenant_test):

    def test_delete_tenant_group_not_found(self):
        #resp,content=create_tenant("test_tenant_delete", str(self.auth_token))
        resp, content = delete_tenant_group("test_tenant_delete111",
                                            self.tenant,
                                            str(self.auth_token))
        self.assertEqual(404, int(resp['status']))

    def test_delete_tenant_group_not_found_xml(self):
        #resp,content=create_tenant("test_tenant_delete", str(self.auth_token))
        resp, content = delete_tenant_group_xml("test_tenant_delete111",
                                                self.tenant,
                                                str(self.auth_token))
        self.assertEqual(404, int(resp['status']))

    def test_delete_tenant_group(self):
        resp, content = create_tenant("test_tenant_delete",
                                      str(self.auth_token))
        respG, contentG = create_tenant_group('test_tenant_group_delete',
                                              "test_tenant_delete",
                                              str(self.auth_token))
        respG, contentG = delete_tenant_group('test_tenant_group_delete',
                                              "test_tenant_delete",
                                              str(self.auth_token))
        resp, content = delete_tenant("test_tenant_delete",
                                      str(self.auth_token))
        self.assertEqual(204, int(respG['status']))

    def test_delete_tenant_group_xml(self):
        resp, content = create_tenant("test_tenant_delete",
                                      str(self.auth_token))
        respG, contentG = create_tenant_group('test_tenant_group_delete',
                                              "test_tenant_delete",
                                              str(self.auth_token))
        respG, contentG = delete_tenant_group('test_tenant_group_delete',
                                              "test_tenant_delete",
                                              str(self.auth_token))
        resp, content = delete_tenant_xml("test_tenant_delete",
                                          str(self.auth_token))
        self.assertEqual(204, int(respG['status']))


class add_user_tenant_group_test(unittest.TestCase):
    
    def setUp(self):
        self.token = get_token('joeuser', 'secrete', 'token')
        self.tenant = 'test_tenant'
        self.user = get_user()
        self.userdisabled = get_userdisabled()
        self.auth_token = get_auth_token()
        self.exp_auth_token = get_exp_auth_token()
        self.disabled_token = get_disabled_token()
        self.tenant_group = 'test_tenant_group_add'

    def tearDown(self):
        respG, contentG = delete_user_tenant_group(self.tenant,
                                                   self.tenant_group,
                                                   self.user,
                                                   str(self.auth_token))
        
        respG, contentG = delete_user(self.tenant, self.user,
                                      str(self.auth_token))
        resp, content = delete_tenant_group(self.tenant_group,
                                            self.tenant,
                                            self.auth_token)
        resp, content = delete_tenant(self.tenant, self.auth_token)
        
        
    def test_add_user_tenant_group(self):
        h = httplib2.Http(".cache")
        resp, content = create_tenant(self.tenant, str(self.auth_token))
        respG, contentG = create_tenant_group(self.tenant_group,
                                              self.tenant,
                                              str(self.auth_token))
        respG, contentG = create_user(self.tenant, self.user,
                                      str(self.auth_token))
        respG, contentG = add_user_tenant_group(self.tenant, self.tenant_group,
                                                self.user, str(self.auth_token)
                                                )
        
        if int(resp['status']) == 500:
            self.fail('IDM fault')
        elif int(resp['status']) == 503:
            self.fail('Service Not Available')
        if int(respG['status']) not in (200, 201):
            self.fail('Failed due to %d' % int(respG['status']))
        
    
    def test_add_user_tenant_group_xml(self):
        h = httplib2.Http(".cache")
        resp, content = create_tenant(self.tenant, str(self.auth_token))
        respG, contentG = create_tenant_group(self.tenant_group,
                                              self.tenant,
                                              str(self.auth_token))
        respG, contentG = create_user(self.tenant, self.user,
                                      str(self.auth_token))
        respG, contentG = add_user_tenant_group_xml(self.tenant,
                                                    self.tenant_group,
                                                    self.user,
                                                    str(self.auth_token))
        
        if int(resp['status']) == 500:
            self.fail('IDM fault')
        elif int(resp['status']) == 503:
            self.fail('Service Not Available')
        if int(respG['status']) not in (200, 201):
            self.fail('Failed due to %d' % int(respG['status']))
        
    
    def test_add_user_tenant_group_conflict(self):
        h = httplib2.Http(".cache")
        resp, content = create_tenant(self.tenant, str(self.auth_token))
        respG, contentG = create_tenant_group(self.tenant_group,
                                              self.tenant,
                                              str(self.auth_token))
        respG, contentG = create_user(self.tenant, self.user,
                                      str(self.auth_token))
        respG, contentG = add_user_tenant_group(self.tenant, self.tenant_group,
                                                self.user, str(self.auth_token)
                                                )
        respG, contentG = add_user_tenant_group(self.tenant, self.tenant_group,
                                                self.user, str(self.auth_token)
                                                )
        
        if int(resp['status']) == 500:
            self.fail('IDM fault')
        elif int(resp['status']) == 503:
            self.fail('Service Not Available')
        self.assertEqual(409, int(respG['status']))
    
    def test_add_user_tenant_group_conflict_xml(self):
        h = httplib2.Http(".cache")
        resp, content = create_tenant(self.tenant, str(self.auth_token))
        respG, contentG = create_tenant_group(self.tenant_group,
                                              self.tenant,
                                              str(self.auth_token))
        respG, contentG = create_user(self.tenant, self.user,
                                      str(self.auth_token))
        respG, contentG = add_user_tenant_group_xml(self.tenant, self.tenant_group,
                                                self.user, str(self.auth_token)
                                                )
        respG, contentG = add_user_tenant_group_xml(self.tenant, self.tenant_group,
                                                self.user, str(self.auth_token)
                                                )
        
        if int(resp['status']) == 500:
            self.fail('IDM fault')
        elif int(resp['status']) == 503:
            self.fail('Service Not Available')
        self.assertEqual(409, int(respG['status']))
        
    def test_add_user_tenant_group_unauthorized(self):
        h = httplib2.Http(".cache")
        resp, content = create_tenant(self.tenant, str(self.auth_token))
        respG, contentG = create_tenant_group(self.tenant_group,
                                              self.tenant,
                                              str(self.auth_token))
        respG, contentG = create_user(self.tenant, self.user,
                                      str(self.auth_token))
        
        respG, contentG = add_user_tenant_group(self.tenant, self.tenant_group,
                                                self.user, self.token)
        
        if int(resp['status']) == 500:
            self.fail('IDM fault')
        elif int(resp['status']) == 503:
            self.fail('Service Not Available')
        self.assertEqual(401, int(respG['status']))
        
    def test_add_user_tenant_group_unauthorized_xml(self):
        h = httplib2.Http(".cache")
        resp, content = create_tenant(self.tenant, str(self.auth_token))
        respG, contentG = create_tenant_group(self.tenant_group,
                                              self.tenant,
                                              str(self.auth_token))
        respG, contentG = create_user(self.tenant, self.user,
                                      str(self.auth_token))
        
        respG, contentG = add_user_tenant_group_xml(self.tenant, self.tenant_group,
                                                self.user, self.token)
        
        if int(resp['status']) == 500:
            self.fail('IDM fault')
        elif int(resp['status']) == 503:
            self.fail('Service Not Available')
        self.assertEqual(401, int(respG['status']))
        
    def test_add_user_tenant_group_forbidden(self):
        h = httplib2.Http(".cache")
        resp, content = create_tenant(self.tenant, str(self.auth_token))
        respG, contentG = create_tenant_group(self.tenant_group,
                                              self.tenant,
                                              str(self.auth_token))
        respG, contentG = create_user(self.tenant, self.user,
                                      str(self.auth_token))
        
        respG, contentG = add_user_tenant_group(self.tenant, self.tenant_group,
                                                self.user, self.disabled_token)
        
        if int(resp['status']) == 500:
            self.fail('IDM fault')
        elif int(resp['status']) == 503:
            self.fail('Service Not Available')
        self.assertEqual(403, int(respG['status']))
    
    def test_add_user_tenant_group_forbidden_xml(self):
        h = httplib2.Http(".cache")
        resp, content = create_tenant(self.tenant, str(self.auth_token))
        respG, contentG = create_tenant_group(self.tenant_group,
                                              self.tenant,
                                              str(self.auth_token))
        respG, contentG = create_user(self.tenant, self.user,
                                      str(self.auth_token))
        
        respG, contentG = add_user_tenant_group_xml(self.tenant, self.tenant_group,
                                                self.user, self.disabled_token)
        
        if int(resp['status']) == 500:
            self.fail('IDM fault')
        elif int(resp['status']) == 503:
            self.fail('Service Not Available')
        self.assertEqual(403, int(respG['status']))
    

class get_users_tenant_group_test(add_user_tenant_group_test):
    
    def setUp(self):
        self.token = get_token('joeuser', 'secrete', 'token')
        self.tenant = 'test_tenant'
        self.user = get_user()
        self.userdisabled = get_userdisabled()
        self.auth_token = get_auth_token()
        self.exp_auth_token = get_exp_auth_token()
        self.disabled_token = get_disabled_token()
        self.tenant_group = 'test_tenant_group_add'

    def tearDown(self):
        respG, contentG = delete_user_tenant_group(self.tenant,
                                                   self.tenant_group,
                                                   self.user,
                                                   str(self.auth_token))
        
        respG, contentG = delete_user(self.tenant, self.user,
                                      str(self.auth_token))
        resp, content = delete_tenant_group(self.tenant_group,
                                            self.tenant,
                                            self.auth_token)
        resp, content = delete_tenant(self.tenant, self.auth_token)
           
    def test_get_users_tenant_group(self):
        h = httplib2.Http(".cache")
        resp, content = create_tenant(self.tenant, str(self.auth_token))
        respG, contentG = create_tenant_group(self.tenant_group,
                                              self.tenant,
                                              str(self.auth_token))
        
        respG, contentG = create_user(self.tenant, self.user,
                                      str(self.auth_token))
        respG, contentG = add_user_tenant_group(self.tenant, self.tenant_group,
                                                self.user, str(self.auth_token)
                                                )
        respG, contentG = get_user_tenant_group(self.tenant, self.tenant_group,
                                                str(self.auth_token)
                                                )
        
        if int(resp['status']) == 500:
            self.fail('IDM fault')
        elif int(resp['status']) == 503:
            self.fail('Service Not Available')
        self.assertEqual(200, int(respG['status']))
        
    
    def test_get_users_tenant_group_xml(self):
        h = httplib2.Http(".cache")
        resp, content = create_tenant(self.tenant, str(self.auth_token))
        respG, contentG = create_tenant_group(self.tenant_group,
                                              self.tenant,
                                              str(self.auth_token))
        respG, contentG = create_user(self.tenant, self.user,
                                      str(self.auth_token))
        respG, contentG = add_user_tenant_group_xml(self.tenant,
                                                    self.tenant_group,
                                                    self.user,
                                                    str(self.auth_token))
        respG, contentG = get_user_tenant_group_xml(self.tenant, 
                                                    self.tenant_group,
                                                    str(self.auth_token)
                                                )
        if int(resp['status']) == 500:
            self.fail('IDM fault')
        elif int(resp['status']) == 503:
            self.fail('Service Not Available')
        self.assertEqual(200, int(respG['status']))
        
        
    def test_get_users_tenant_group_unauthorized(self):
        h = httplib2.Http(".cache")
        resp, content = create_tenant(self.tenant, str(self.auth_token))
        respG, contentG = create_tenant_group(self.tenant_group,
                                              self.tenant,
                                              str(self.auth_token))
        respG, contentG = create_user(self.tenant, self.user,
                                      str(self.auth_token))
        
        respG, contentG = add_user_tenant_group(self.tenant, self.tenant_group,
                                                self.user, self.auth_token)
        
        respG, contentG = get_user_tenant_group(self.tenant, self.tenant_group,
                                                str(self.token)
                                                )
        
        if int(resp['status']) == 500:
            self.fail('IDM fault')
        elif int(resp['status']) == 503:
            self.fail('Service Not Available')
        self.assertEqual(401, int(respG['status']))
        
    def test_get_users_tenant_group_unauthorized_xml(self):
        h = httplib2.Http(".cache")
        resp, content = create_tenant(self.tenant, str(self.auth_token))
        respG, contentG = create_tenant_group(self.tenant_group,
                                              self.tenant,
                                              str(self.auth_token))
        respG, contentG = create_user(self.tenant, self.user,
                                      str(self.auth_token))
        
        respG, contentG = add_user_tenant_group(self.tenant, self.tenant_group,
                                                self.user, self.auth_token)
        respG, contentG = get_user_tenant_group_xml(self.tenant, 
                                                    self.tenant_group,
                                                    str(self.token)
                                                )
        
        if int(resp['status']) == 500:
            self.fail('IDM fault')
        elif int(resp['status']) == 503:
            self.fail('Service Not Available')
        self.assertEqual(401, int(respG['status']))
        
    def test_get_users_tenant_group_forbidden(self):
        h = httplib2.Http(".cache")
        resp, content = create_tenant(self.tenant, str(self.auth_token))
        respG, contentG = create_tenant_group(self.tenant_group,
                                              self.tenant,
                                              str(self.auth_token))
        respG, contentG = create_user(self.tenant, self.user,
                                      str(self.auth_token))
        
        respG, contentG = add_user_tenant_group(self.tenant, self.tenant_group,
                                                self.user, self.auth_token)
        respG, contentG = get_user_tenant_group(self.tenant, 
                                                self.tenant_group,
                                                str(self.disabled_token)
                                                )
        
        if int(resp['status']) == 500:
            self.fail('IDM fault')
        elif int(resp['status']) == 503:
            self.fail('Service Not Available')
        self.assertEqual(403, int(respG['status']))
    
    def test_get_users_tenant_group_forbidden_xml(self):
        h = httplib2.Http(".cache")
        resp, content = create_tenant(self.tenant, str(self.auth_token))
        respG, contentG = create_tenant_group(self.tenant_group,
                                              self.tenant,
                                              str(self.auth_token))
        respG, contentG = create_user(self.tenant, self.user,
                                      str(self.auth_token))
        
        respG, contentG = add_user_tenant_group(self.tenant, self.tenant_group,
                                                self.user, self.auth_token)
        respG, contentG = get_user_tenant_group_xml(self.tenant, 
                                                    self.tenant_group,
                                                    str(self.disabled_token)
                                                )
        if int(resp['status']) == 500:
            self.fail('IDM fault')
        elif int(resp['status']) == 503:
            self.fail('Service Not Available')
        self.assertEqual(403, int(respG['status']))
    
    def test_get_users_tenant_group_expired(self):
        h = httplib2.Http(".cache")
        resp, content = create_tenant(self.tenant, str(self.auth_token))
        respG, contentG = create_tenant_group(self.tenant_group,
                                              self.tenant,
                                              str(self.auth_token))
        respG, contentG = create_user(self.tenant, self.user,
                                      str(self.auth_token))
        
        respG, contentG = add_user_tenant_group(self.tenant, self.tenant_group,
                                                self.user, self.auth_token)
        respG, contentG = get_user_tenant_group(self.tenant, self.tenant_group,
                                                str(self.exp_auth_token)
                                                )
        
        if int(resp['status']) == 500:
            self.fail('IDM fault')
        elif int(resp['status']) == 503:
            self.fail('Service Not Available')
        self.assertEqual(403, int(respG['status']))
    
    def test_get_users_tenant_group_expired_xml(self):
        h = httplib2.Http(".cache")
        resp, content = create_tenant(self.tenant, str(self.auth_token))
        respG, contentG = create_tenant_group(self.tenant_group,
                                              self.tenant,
                                              str(self.auth_token))
        respG, contentG = create_user(self.tenant, self.user,
                                      str(self.auth_token))
        
        respG, contentG = add_user_tenant_group(self.tenant, self.tenant_group,
                                                self.user, self.auth_token)
        respG, contentG = get_user_tenant_group_xml(self.tenant, 
                                                    self.tenant_group,
                                                    str(self.exp_auth_token)
                                                )
        if int(resp['status']) == 500:
            self.fail('IDM fault')
        elif int(resp['status']) == 503:
            self.fail('Service Not Available')
        self.assertEqual(403, int(respG['status']))
    
class delete_users_tenant_group_test(add_user_tenant_group_test):  
    
    def test_delete_user_tenant_group(self):
        h = httplib2.Http(".cache")
        resp, content = create_tenant(self.tenant, str(self.auth_token))
        respG, contentG = create_tenant_group(self.tenant_group,
                                              self.tenant,
                                              str(self.auth_token))
        respG, contentG = create_user(self.tenant, self.user,
                                      str(self.auth_token))
        respG, contentG = add_user_tenant_group(self.tenant, self.tenant_group,
                                                self.user, str(self.auth_token)
                                                )
        respG, contentG = delete_user_tenant_group(self.tenant, 
                                                   self.tenant_group,
                                                   self.user, 
                                                   str(self.auth_token)
                                                )
        
        if int(resp['status']) == 500:
            self.fail('IDM fault')
        elif int(resp['status']) == 503:
            self.fail('Service Not Available')
        self.assertEqual(204, int(respG['status']))
        
    
    def test_delete_user_tenant_group_xml(self):
        h = httplib2.Http(".cache")
        resp, content = create_tenant(self.tenant, str(self.auth_token))
        respG, contentG = create_tenant_group(self.tenant_group,
                                              self.tenant,
                                              str(self.auth_token))
        respG, contentG = create_user(self.tenant, self.user,
                                      str(self.auth_token))
        respG, contentG = add_user_tenant_group_xml(self.tenant,
                                                    self.tenant_group,
                                                    self.user,
                                                    str(self.auth_token))
        respG, contentG = delete_user_tenant_group_xml(self.tenant,
                                                    self.tenant_group,
                                                    self.user,
                                                    str(self.auth_token))
        
        if int(resp['status']) == 500:
            self.fail('IDM fault')
        elif int(resp['status']) == 503:
            self.fail('Service Not Available')
        self.assertEqual(204, int(respG['status']))
    
    def test_delete_user_tenant_group_notfound(self):
        h = httplib2.Http(".cache")
        
        respG, contentG = delete_user_tenant_group(self.tenant, 
                                                   self.tenant_group,
                                                   'NonExistinguser', 
                                                   str(self.auth_token)
                                                )
        
        if int(respG['status']) == 500:
            self.fail('IDM fault')
        elif int(respG['status']) == 503:
            self.fail('Service Not Available')
        self.assertEqual(404, int(respG['status']))
        
    def test_delete_user_tenant_group_notfound_xml(self):
        h = httplib2.Http(".cache")
        
        respG, contentG = delete_user_tenant_group_xml(self.tenant, 
                                                   self.tenant_group,
                                                   'NonExistinguser', 
                                                   str(self.auth_token)
                                                )
        
        if int(respG['status']) == 500:
            self.fail('IDM fault')
        elif int(respG['status']) == 503:
            self.fail('Service Not Available')
        self.assertEqual(404, int(respG['status']))


##
## Global Group Tests
##
class global_group_test(unittest.TestCase):

    def setUp(self):
        self.token = get_token('joeuser', 'secrete', 'token')
        self.globaltenant = get_global_tenant()
        self.user = get_user()
        self.userdisabled = get_userdisabled()
        self.auth_token = get_auth_token()
        self.exp_auth_token = get_exp_auth_token()
        self.disabled_token = get_disabled_token()
        self.global_group = 'test_global_group_add'

    def tearDown(self):
        resp, content = delete_global_group(self.global_group,
                                            self.auth_token)
        resp, content = delete_tenant(self.globaltenant, self.auth_token)


class create_global_group_test(global_group_test):

    def test_global_group_create(self):
        respG, contentG = delete_global_group(self.global_group,
                                              str(self.auth_token))
        respG, contentG = create_global_group(self.global_group,
                                              str(self.auth_token))
        
        if int(respG['status']) == 500:
            self.fail('IDM fault')
        elif int(respG['status']) == 503:
            self.fail('Service Not Available')
        if int(respG['status']) not in (200, 201):
            self.fail('Failed due to %d' % int(respG['status']))

    def test_global_group_create_xml(self):
        respG, contentG = delete_global_group_xml(self.global_group,
                                                  str(self.auth_token))
        
        respG, contentG = create_global_group_xml(self.global_group,
                                                  str(self.auth_token))
        
        if int(respG['status']) == 500:
            self.fail('IDM fault')
        elif int(respG['status']) == 503:
            self.fail('Service Not Available')
        
        if int(respG['status']) not in (200, 201):
            self.fail('Failed due to %d' % int(respG['status']))

    def test_global_group_create_again(self):
        respG, contentG = create_global_group(self.global_group,
                                              str(self.auth_token))
        respG, contentG = create_global_group(self.global_group,
                                              str(self.auth_token))
        if int(respG['status']) == 500:
            self.fail('IDM fault')
        elif int(respG['status']) == 503:
            self.fail('Service Not Available')
        self.assertEqual(409, int(respG['status']))
        

    def test_global_group_create_again_xml(self):
        respG, contentG = create_global_group_xml(self.global_group,
                                                  str(self.auth_token))
        respG, contentG = create_global_group_xml(self.global_group,
                                                  str(self.auth_token))
        contentG = etree.fromstring(contentG)
        if int(respG['status']) == 500:
            self.fail('IDM fault')
        elif int(respG['status']) == 503:
            self.fail('Service Not Available')
        self.assertEqual(409, int(respG['status']))
        

    def test_global_group_create_unauthorized_token(self):
        h = httplib2.Http(".cache")
        respG, contentG = create_global_group_xml(self.global_group,
                                                  str(self.auth_token))
        url = '%sgroups' % (URL)
        body = {"group": {"id": self.global_group,
                          "description": "A description ..."}}
        resp, content = h.request(url, "POST", body=json.dumps(body),
                                  headers={"Content-Type": "application/json",
                                           "X-Auth-Token": self.token})
        if int(resp['status']) == 500:
            self.fail('IDM fault')
        elif int(resp['status']) == 503:
            self.fail('Service Not Available')
        self.assertEqual(401, int(resp['status']))

    def test_global_group_create_unauthorized_token_xml(self):
        h = httplib2.Http(".cache")
        url = '%sgroups' % (URL)
        body = '<?xml version="1.0" encoding="UTF-8"?> \
                <group xmlns="http://docs.openstack.org/idm/api/v1.0" \
                id="%s"> \
                <description>A description...</description> \
                </group>' % self.global_group
        resp, content = h.request(url, "POST", body=body,
                                  headers={"Content-Type": "application/xml",
                                           "X-Auth-Token": self.token,
                                           "ACCEPT": "application/xml"})
        if int(resp['status']) == 500:
            self.fail('IDM fault')
        elif int(resp['status']) == 503:
            self.fail('Service Not Available')
        self.assertEqual(401, int(resp['status']))

    def test_global_group_create_expired_token(self):
        h = httplib2.Http(".cache")
        url = '%sgroups' % (URL)
        body = {"group": {"id": self.global_group,
                          "description": "A description ..."}}
        resp, content = h.request(url, "POST", body=json.dumps(body),
                                  headers={"Content-Type": "application/json",
                                           "X-Auth-Token": self.exp_auth_token
                                           })
        if int(resp['status']) == 500:
            self.fail('IDM fault')
        elif int(resp['status']) == 503:
            self.fail('Service Not Available')
        self.assertEqual(403, int(resp['status']))

    def test_global_group_create_expired_token_xml(self):
        h = httplib2.Http(".cache")
        url = '%sgroups' % (URL)
        body = '<?xml version="1.0" encoding="UTF-8"?> \
                <group xmlns="http://docs.openstack.org/idm/api/v1.0" \
                id="%s"><description>A description...</description> \
                </group>' % self.globaltenant
        resp, content = h.request(url, "POST", body=body,
                                  headers={"Content-Type": "application/xml",
                                           "X-Auth-Token": self.exp_auth_token,
                                           "ACCEPT": "application/xml"})
        if int(resp['status']) == 500:
            self.fail('IDM fault')
        elif int(resp['status']) == 503:
            self.fail('Service Not Available')
        self.assertEqual(403, int(resp['status']))

    def test_global_group_create_missing_token(self):
        h = httplib2.Http(".cache")
        url = '%sgroups' % (URL)
        body = {"group": {"id": self.global_group,
                          "description": "A description ..."}}
        resp, content = h.request(url, "POST", body=json.dumps(body),
                                  headers={"Content-Type": "application/json"})
        if int(resp['status']) == 500:
            self.fail('IDM fault')
        elif int(resp['status']) == 503:
            self.fail('Service Not Available')
        self.assertEqual(401, int(resp['status']))

    def test_global_group_create_missing_token_xml(self):
        h = httplib2.Http(".cache")
        url = '%sgroups' % (URL)
        body = '<?xml version="1.0" encoding="UTF-8"?> \
                <group xmlns="http://docs.openstack.org/idm/api/v1.0" \
                id="%s"><description>A description...</description> \
                </group>' % self.global_group
        resp, content = h.request(url, "POST", body=body,
                                  headers={"Content-Type": "application/xml",
                                           "ACCEPT": "application/xml"})
        if int(resp['status']) == 500:
            self.fail('IDM fault')
        elif int(resp['status']) == 503:
            self.fail('Service Not Available')
        self.assertEqual(401, int(resp['status']))

    def test_global_group_create_disabled_token(self):
        h = httplib2.Http(".cache")
        url = '%sgroups' % (URL)
        body = '{"group": { "id": "%s", \
                "description": "A description ..." } }' % self.global_group
        resp, content = h.request(url, "POST", body=body,
                                  headers={"Content-Type": "application/json",
                                           "X-Auth-Token": self.disabled_token
                                           })
        if int(resp['status']) == 500:
            self.fail('IDM fault')
        elif int(resp['status']) == 503:
            self.fail('Service Not Available')
        self.assertEqual(403, int(resp['status']))

    def test_global_group_create_disabled_token_xml(self):
        h = httplib2.Http(".cache")
        url = '%sgroups' % (URL)
        body = '<?xml version="1.0" encoding="UTF-8"?> \
                <group xmlns="http://docs.openstack.org/idm/api/v1.0" \
                id="%s"><description>A description...</description> \
                </group>' % self.global_group
        resp, content = h.request(url, "POST", body=body,
                                  headers={"Content-Type": "application/xml",
                                           "X-Auth-Token": self.disabled_token,
                                           "ACCEPT": "application/xml"})
        if int(resp['status']) == 500:
            self.fail('IDM fault')
        elif int(resp['status']) == 503:
            self.fail('Service Not Available')
        self.assertEqual(403, int(resp['status']))

    def test_global_group_create_invalid_token(self):
        h = httplib2.Http(".cache")
        url = '%sgroups' % (URL)
        body = '{"group": { "id": "%s", \
                "description": "A description ..." } }' % self.globaltenant
        resp, content = h.request(url, "POST", body=body,
                                  headers={"Content-Type": "application/json",
                                           "X-Auth-Token": 'nonexsitingtoken'})
        if int(resp['status']) == 500:
            self.fail('IDM fault')
        elif int(resp['status']) == 503:
            self.fail('Service Not Available')
        self.assertEqual(404, int(resp['status']))

    def test_global_group_create_invalid_token_xml(self):
        h = httplib2.Http(".cache")
        url = '%sgroups' % (URL)
        body = '<?xml version="1.0" encoding="UTF-8"?> \
                <group xmlns="http://docs.openstack.org/idm/api/v1.0" \
                id="%s"><description>A description...</description> \
                </group>' % self.global_group
        resp, content = h.request(url, "POST", body=body,
                                  headers={"Content-Type": "application/xml",
                                           "X-Auth-Token": 'nonexsitingtoken',
                                           "ACCEPT": "application/xml"})
        if int(resp['status']) == 500:
            self.fail('IDM fault')
        elif int(resp['status']) == 503:
            self.fail('Service Not Available')
        self.assertEqual(404, int(resp['status']))


class get_global_groups_test(global_group_test):

    def test_get_global_groups(self):
        h = httplib2.Http(".cache")
        respG, contentG = delete_global_group(self.global_group,
                                              str(self.auth_token))
        respG, contentG = create_global_group(self.global_group,
                                              str(self.auth_token))
        
        url = '%sgroups' % (URL)
        resp, content = h.request(url, "GET", body='{}',
                                  headers={"Content-Type": "application/json",
                                           "X-Auth-Token": self.auth_token})
        if int(resp['status']) == 500:
            self.fail('IDM fault')
        elif int(resp['status']) == 503:
            self.fail('Service Not Available')
        self.assertEqual(200, int(resp['status']))

    def test_get_global_groups_xml(self):
        h = httplib2.Http(".cache")
        respG, contentG = create_global_group_xml(self.global_group,
                                                  str(self.auth_token))
        url = '%sgroups' % (URL)
        resp, content = h.request(url, "GET", body='',
                                  headers={"Content-Type": "application/xml",
                                           "X-Auth-Token": self.auth_token,
                                           "ACCEPT": "application/xml"})
        if int(resp['status']) == 500:
            self.fail('IDM fault')
        elif int(resp['status']) == 503:
            self.fail('Service Not Available')
        self.assertEqual(200, int(resp['status']))

    def test_get_global_groups_unauthorized_token(self):
        h = httplib2.Http(".cache")
        respG, contentG = create_global_group(self.global_group,
                                              str(self.auth_token))
        url = '%sgroups' % (URL)
        #test for Content-Type = application/json
        resp, content = h.request(url, "GET", body='{}',
                                  headers={"Content-Type": "application/json",
                                           "X-Auth-Token": self.token})
        if int(resp['status']) == 500:
            self.fail('IDM fault')
        elif int(resp['status']) == 503:
            self.fail('Service Not Available')
        self.assertEqual(401, int(resp['status']))

    def test_get_global_groups_unauthorized_token_xml(self):
        h = httplib2.Http(".cache")
        respG, contentG = create_global_group_xml(self.global_group,
                                                  str(self.auth_token))
        url = '%sgroups' % (URL)
        #test for Content-Type = application/json
        resp, content = h.request(url, "GET", body='',
                                  headers={"Content-Type": "application/xml",
                                           "X-Auth-Token": self.token,
                                           "ACCEPT": "application/xml"})
        if int(resp['status']) == 500:
            self.fail('IDM fault')
        elif int(resp['status']) == 503:
            self.fail('Service Not Available')
        self.assertEqual(401, int(resp['status']))

    def test_get_global_groups_exp_token(self):
        h = httplib2.Http(".cache")
        respG, contentG = create_global_group(self.global_group,
                                              str(self.auth_token))
        url = '%sgroups' % (URL)
        #test for Content-Type = application/json
        resp, content = h.request(url, "GET", body='{}',
                                  headers={"Content-Type": "application/json",
                                           "X-Auth-Token": self.exp_auth_token
                                           })
        if int(resp['status']) == 500:
            self.fail('IDM fault')
        elif int(resp['status']) == 503:
            self.fail('Service Not Available')
        self.assertEqual(403, int(resp['status']))

    def test_get_global_groups_exp_token_xml(self):
        h = httplib2.Http(".cache")
        respG, contentG = create_global_group_xml(self.global_group,
                                                  str(self.auth_token))
        url = '%sgroups' % (URL)
        #test for Content-Type = application/json
        resp, content = h.request(url, "GET", body='',
                                  headers={"Content-Type": "application/xml",
                                           "X-Auth-Token": self.exp_auth_token,
                                           "ACCEPT": "application/xml"})
        if int(resp['status']) == 500:
            self.fail('IDM fault')
        elif int(resp['status']) == 503:
            self.fail('Service Not Available')
        self.assertEqual(403, int(resp['status']))


class get_global_group_test(global_group_test):

    def test_get_global_group(self):
        h = httplib2.Http(".cache")
        respG, contentG = create_global_group(self.global_group,
                                              str(self.auth_token))
        url = '%sgroups/%s' % (URL, self.global_group)
        #test for Content-Type = application/json
        resp, content = h.request(url, "GET", body='{}',
                                  headers={"Content-Type": "application/json",
                                           "X-Auth-Token": self.auth_token})
        if int(resp['status']) == 500:
            self.fail('IDM fault')
        elif int(resp['status']) == 503:
            self.fail('Service Not Available')
        self.assertEqual(200, int(resp['status']))

    def test_get_global_group_xml(self):
        h = httplib2.Http(".cache")
        respG, contentG = create_global_group_xml(self.global_group,
                                                  str(self.auth_token))
        url = '%sgroups/%s' % (URL, self.global_group)
        #test for Content-Type = application/json
        resp, content = h.request(url, "GET", body='',
                                  headers={"Content-Type": "application/xml",
                                           "X-Auth-Token": self.auth_token,
                                           "ACCEPT": "application/xml"})
        if int(resp['status']) == 500:
            self.fail('IDM fault')
        elif int(resp['status']) == 503:
            self.fail('Service Not Available')
        self.assertEqual(200, int(resp['status']))

    def test_get_global_group_bad(self):
        h = httplib2.Http(".cache")
        respG, contentG = create_global_group(self.global_group,
                                              str(self.auth_token))
        url = '%sgroups/%s' % (URL, 'global_group_bad')
        #test for Content-Type = application/json
        resp, content = h.request(url, "GET", body='',
                                  headers={"Content-Type": "application/json",
                                           "X-Auth-Token": self.auth_token})
        if int(resp['status']) == 500:
            self.fail('IDM fault')
        elif int(resp['status']) == 503:
            self.fail('Service Not Available')
        self.assertEqual(404, int(resp['status']))

    def test_get_global_group_bad_xml(self):
        h = httplib2.Http(".cache")
        respG, contentG = create_global_group_xml(self.global_group,
                                                  str(self.auth_token))
        url = '%sgroups/%s' % (URL , 'global_group_bad')
        #test for Content-Type = application/json
        resp, content = h.request(url, "GET", body='',
                                  headers={"Content-Type": "application/xml",
                                           "X-Auth-Token": self.auth_token,
                                           "ACCEPT": "application/xml"})
        if int(resp['status']) == 500:
            self.fail('IDM fault')
        elif int(resp['status']) == 503:
            self.fail('Service Not Available')
        self.assertEqual(404, int(resp['status']))

    

class update_global_groups_test(global_group_test):

    def test_update_global_group(self):
        h = httplib2.Http(".cache")
        respG, contentG = create_global_group(self.global_group,
                                              str(self.auth_token))
        url = '%sgroups/%s' % (URL, self.global_group)
        resp, content = h.request(url, "PUT", body='{"group":{\
                "id" : "%s","description" :\
                "A New description of the group..."}}' % self.global_group,
                headers={"Content-Type": "application/json",
                         "X-Auth-Token": self.auth_token})
        body = json.loads(content)
        if int(resp['status']) == 500:
            self.fail('IDM fault')
        elif int(resp['status']) == 503:
            self.fail('Service Not Available')
        self.assertEqual(200, int(resp['status']))
        self.assertEqual(self.global_group, body['group']['id'])
        self.assertEqual('A New description of the group...',
                         str(body['group']['description']))

    def test_update_global_group_xml(self):
        h = httplib2.Http(".cache")
        respG, contentG = create_global_group(self.global_group,
                                                  str(self.auth_token))
        
        url = '%sgroups/%s' % (URL, self.global_group)
        data = u'<?xml version="1.0" encoding="UTF-8"?> \
                <group xmlns="http://docs.openstack.org/idm/api/v1.0" \
                id="%s"><description>A NEW description...</description> \
                </group>' % (self.global_group)
        #test for Content-Type = application/json
        resp, content = h.request(url, "PUT", body=data,
                                  headers={"Content-Type": "application/xml",
                                           "X-Auth-Token": self.auth_token,
                                           "ACCEPT": "application/xml"})
        
        body = etree.fromstring(content)
        desc = body.find("{http://docs.openstack.org/idm/api/v1.0}description")
        if int(resp['status']) == 500:
            self.fail('IDM fault')
        elif int(resp['status']) == 503:
            self.fail('Service Not Available')
        self.assertEqual(200, int(resp['status']))
        self.assertEqual(str(self.global_group), str(body.get('id')))
        self.assertEqual('A NEW description...', desc.text)

    def test_update_global_group_bad(self):
        h = httplib2.Http(".cache")
        respG, contentG = create_global_group(self.global_group,
                                              str(self.auth_token))
        url = '%sgroups/%s' % (URL, self.global_group)
        data = '{"group": { "description_bad": "A NEW description...", \
                "id":"%s"  }}'\
                % (self.global_group)
        #test for Content-Type = application/json
        resp, content = h.request(url, "PUT", body=data,
                                  headers={"Content-Type": "application/json",
                                           "X-Auth-Token": self.auth_token})
        if int(resp['status']) == 500:
            self.fail('IDM fault')
        elif int(resp['status']) == 503:
            self.fail('Service Not Available')
        self.assertEqual(400, int(resp['status']))

    def test_update_global_group_bad_xml(self):
        h = httplib2.Http(".cache")
        respG, contentG = create_global_group_xml(self.global_group,
                                                  str(self.auth_token))
        url = '%sgroups/%s' % (URL, self.global_group)
        data = '<?xml version="1.0" encoding="UTF-8"?> \
                <group xmlns="http://docs.openstack.org/idm/api/v1.0" \
                id="%s"><description_bad>A NEW description...</description> \
                </group>' % (self.global_group)
        #test for Content-Type = application/json
        resp, content = h.request(url, "PUT", body=data,
                                  headers={"Content-Type": "application/xml",
                                           "X-Auth-Token": self.auth_token,
                                           "ACCEPT": "application/xml"})
        if int(resp['status']) == 500:
            self.fail('IDM fault')
        elif int(resp['status']) == 503:
            self.fail('Service Not Available')
        self.assertEqual(400, int(resp['status']))

    def test_update_global_group_not_found(self):
        h = httplib2.Http(".cache")
        respG, contentG = create_global_group(self.global_group,
                                              str(self.auth_token))
        url = '%sgroups/NonexistingID' % (URL)
        data = '{"group": { "description": "A NEW description...", \
                "id":"NonexistingID"}}'
        #test for Content-Type = application/json
        resp, content = h.request(url, "GET", body=data,
                                  headers={"Content-Type": "application/json",
                                           "X-Auth-Token": self.auth_token})
        if int(resp['status']) == 500:
            self.fail('IDM fault')
        elif int(resp['status']) == 503:
            self.fail('Service Not Available')
        self.assertEqual(404, int(resp['status']))

    def test_update_global_group_not_found_xml(self):
        h = httplib2.Http(".cache")
        resp, content = create_tenant_xml(self.globaltenant,
                                          str(self.auth_token))
        url = '%sgroups/NonexistingID' % (URL)
        data = '<?xml version="1.0" encoding="UTF-8"?> \
                <group xmlns="http://docs.openstack.org/idm/api/v1.0" \
                id="NonexistingID"> \
                <description_bad>A NEW description...</description> \
                </group>'
        #test for Content-Type = application/json
        resp, content = h.request(url, "GET", body=data,
                                  headers={"Content-Type": "application/xml",
                                           "X-Auth-Token": self.auth_token,
                                           "ACCEPT": "application/xml"})
        if int(resp['status']) == 500:
            self.fail('IDM fault')
        elif int(resp['status']) == 503:
            self.fail('Service Not Available')
        self.assertEqual(404, int(resp['status']))


class delete_global_group_test(global_group_test):

    def test_delete_global_group_not_found(self):
        resp, content = delete_global_group("test_global_group_1",
                                            str(self.auth_token))
        self.assertEqual(404, int(resp['status']))

    def test_delete_global_group_not_found_xml(self):
        resp, content = delete_global_group_xml("test_global_group_1",
                                                str(self.auth_token))
        self.assertEqual(404, int(resp['status']))

    def test_delete_global_group(self):
        resp, content = create_tenant(self.globaltenant, str(self.auth_token))
        respG, contentG = create_tenant_group('test_global_group_delete',
                                              self.globaltenant,
                                              str(self.auth_token))
        respG, contentG = delete_global_group('test_global_group_delete',
                                              str(self.auth_token))
        resp, content = delete_tenant(self.globaltenant,
                                      str(self.auth_token))
        self.assertEqual(204, int(respG['status']))

    def test_delete_global_group_xml(self):
        resp, content = create_tenant_xml(self.globaltenant,
                                          str(self.auth_token))
        respG, contentG = create_tenant_group_xml('test_global_group_delete',
                                                  self.globaltenant,
                                                  str(self.auth_token))
        respG, contentG = delete_global_group_xml('test_global_group_delete',
                                                  str(self.auth_token))
        resp, content = delete_tenant_xml(self.globaltenant,
                                          str(self.auth_token))
        self.assertEqual(204, int(respG['status']))


<<<<<<< HEAD
	def test_tenant_group_create_forbidden_token(self):
	    h = httplib2.Http(".cache")
	    resp, content = create_tenant("test_tenant", str(self.auth_token))
	    respG, contentG = create_tenant_group_xml('test_tenant_group', \
					    "test_tenant", str(self.auth_token))
	    if int(resp['status']) == 200:
		self.tenant = content['tenant']['id']

	    if int(respG['status']) == 200:
		self.tenant_group = respG['group']['id']

	    url = '%stenant/%s/groups' % (URL, self.tenant)
	    body = {"group": {"id": self.tenant_group,
			       "description": "A description ..."
			       }}
	    resp, content = h.request(url, "POST", body=json.dumps(body),
				      headers={"Content-Type": "application/json",
					     "X-Auth-Token": self.token})

	    if int(resp['status']) == 500:
		self.fail('IDM fault')
	    elif int(resp['status']) == 503:
		self.fail('Service Not Available')
	    self.assertEqual(403, int(resp['status']))


	def test_tenant_group_create_expired_token(self):
	    h = httplib2.Http(".cache")
	    resp, content = create_tenant("test_tenant", str(self.auth_token))
	    if int(resp['status']) == 200:
		self.tenant = content['tenant']['id']

	    url = '%stenant/%s/groups' % (URL, self.tenant)
	    body = {"group": {"id": self.tenant_group,
			       "description": "A description ..."
			       }}
	    resp, content = h.request(url, "POST", body=json.dumps(body),
				    headers={"Content-Type": "application/json",
					     "X-Auth-Token": self.exp_auth_token})
	    if int(resp['status']) == 500:
		self.fail('IDM fault')
	    elif int(resp['status']) == 503:
		self.fail('Service Not Available')
	    self.assertEqual(401, int(resp['status']))

	def test_tenant_group_create_missing_token(self):
	    h = httplib2.Http(".cache")
	    resp, content = create_tenant("test_tenant", str(self.auth_token))
	    if int(resp['status']) == 200:
		self.tenant = content['tenant']['id']

	    url = '%stenant/%s/groups' % (URL, self.tenant)
	    body = {"group": {"id": self.tenant_group,
			       "description": "A description ..."}}
	    resp, content = h.request(url, "POST", body=json.dumps(body),
				    headers={"Content-Type": "application/json"})

	    if int(resp['status']) == 500:
		self.fail('IDM fault')
	    elif int(resp['status']) == 503:
		self.fail('Service Not Available')
	    self.assertEqual(401, int(resp['status']))

	def test_tenant_group_create_disabled_token(self):
	    h = httplib2.Http(".cache")
	    resp, content = create_tenant("test_tenant", str(self.auth_token))
	    if int(resp['status']) == 200:
		self.tenant = content['tenant']['id']

	    url = '%stenant/%s/groups' % (URL, self.tenant)
	    body = '{"group": { "id": "%s", \
		    "description": "A description ..." } }' % self.tenant_group
	    resp, content = h.request(url, "POST", body=body,\
				    headers={"Content-Type": "application/json",\
					     "X-Auth-Token": self.disabled_token})

	    if int(resp['status']) == 500:
		self.fail('IDM fault')
	    elif int(resp['status']) == 503:
		self.fail('Service Not Available')
	    self.assertEqual(403, int(resp['status']))

	def test_tenant_group_create_invalid_token(self):
	    h = httplib2.Http(".cache")
	    resp, content = create_tenant("test_tenant", str(self.auth_token))
	    if int(resp['status']) == 200:
		self.tenant = content['tenant']['id']

	    url = '%stenant/%s/groups' % (URL, self.tenant)
	    body = '{"group": { "id": "%s", \
		    "description": "A description ..." } }' % self.tenant
	    resp, content = h.request(url, "POST", body=body,\
				    headers={"Content-Type": "application/json",\
					     "X-Auth-Token": 'nonexsitingtoken'})

	    if int(resp['status']) == 500:
		self.fail('IDM fault')
	    elif int(resp['status']) == 503:
		self.fail('Service Not Available')
	    self.assertEqual(401, int(resp['status']))



	def test_tenant_group_create_xml(self):
	    resp, content = delete_tenant_xml('test_tenant', str(self.auth_token))
	    resp, content = create_tenant_xml('test_tenant', str(self.auth_token))
	    respG, contentG = delete_tenant_group_xml('test_tenant_group', \
						"test_tenant", str(self.auth_token))
	    respG, contentG = create_tenant_group_xml('test_tenant_group', \
						"test_tenant", str(self.auth_token))

	    self.tenant = 'test_tenant'
	    self.tenant_group = 'test_tenant_group'
	    content = etree.fromstring(content)
	    if int(resp['status']) == 500:
		self.fail('IDM fault')
	    elif int(resp['status']) == 503:
		self.fail('Service Not Available')

	    if int(respG['status']) not in (200, 201):

		self.fail('Failed due to %d' % int(respG['status']))

	def test_tenant_group_create_again_xml(self):

	    resp, content = create_tenant_xml("test_tenant", str(self.auth_token))

	    respG, contentG = create_tenant_group_xml('test_tenant_group', \
					    "test_tenant", str(self.auth_token))
	    respG, contentG = create_tenant_group_xml('test_tenant_group', \
					    "test_tenant", str(self.auth_token))

	    content = etree.fromstring(content)
	    contentG = etree.fromstring(contentG)
	    if int(respG['status']) == 200:
		self.tenant = content.get("id")
		self.tenant_group = contentG.get("id")

	    if int(respG['status']) == 500:
		self.fail('IDM fault')
	    elif int(respG['status']) == 503:
		self.fail('Service Not Available')
	    self.assertEqual(409, int(respG['status']))
	    if int(respG['status']) == 200:
		self.tenant = content.get("id")
		self.tenant_group = contentG.get("id")

	def test_tenant_group_create_forbidden_token_xml(self):
	    h = httplib2.Http(".cache")
	    resp, content = create_tenant("test_tenant", str(self.auth_token))
	    if int(resp['status']) == 200:
		self.tenant = content['tenant']['id']

	    url = '%stenant/%s/groups' % (URL, self.tenant)
	    body = '<?xml version="1.0" encoding="UTF-8"?> \
		<group xmlns="http://docs.openstack.org/idm/api/v1.0" \
		 id="%s"> \
		<description>A description...</description> \
		</group>' % self.tenant_group
	    resp, content = h.request(url, "POST", body=body,\
				    headers={"Content-Type": "application/xml", \
					     "X-Auth-Token": self.token,
					     "ACCEPT": "application/xml"})

	    if int(resp['status']) == 500:
		self.fail('IDM fault')
	    elif int(resp['status']) == 503:
		self.fail('Service Not Available')

	    self.assertEqual(403, int(resp['status']))

	def test_tenant_group_create_expired_token_xml(self):
	    h = httplib2.Http(".cache")
	    resp, content = create_tenant_xml("test_tenant", str(self.auth_token))
	    content = etree.fromstring(content)
	    if int(resp['status']) == 200:
		self.tenant = content.get('id')

	    url = '%stenant/%s/groups' % (URL, self.tenant)
	    body = '<?xml version="1.0" encoding="UTF-8"?> \
		<group xmlns="http://docs.openstack.org/idm/api/v1.0" \
		 id="%s"> \
		<description>A description...</description> \
		</group>' % self.tenant

	    resp, content = h.request(url, "POST", body=body,\
				    headers={"Content-Type": "application/xml", \
					     "X-Auth-Token": self.exp_auth_token,
					     "ACCEPT": "application/xml"})

	    if int(resp['status']) == 500:
		self.fail('IDM fault')
	    elif int(resp['status']) == 503:
		self.fail('Service Not Available')
	    self.assertEqual(401, int(resp['status']))

	def test_tenant_group_create_missing_token_xml(self):
	    h = httplib2.Http(".cache")
	    resp, content = create_tenant_xml("test_tenant", str(self.auth_token))
	    content = etree.fromstring(content)
	    if int(resp['status']) == 200:
		self.tenant = content.get('id')

	    url = '%stenant/%s/groups' % (URL, self.tenant)

	    body = '<?xml version="1.0" encoding="UTF-8"?> \
		<group xmlns="http://docs.openstack.org/idm/api/v1.0" \
		id="%s"> \
		<description>A description...</description> \
		</group>' % self.tenant_group
	    resp, content = h.request(url, "POST", body=body,\
				    headers={"Content-Type": "application/xml",
					     "ACCEPT": "application/xml"})

	    if int(resp['status']) == 500:
		self.fail('IDM fault')
	    elif int(resp['status']) == 503:
		self.fail('Service Not Available')
	    self.assertEqual(401, int(resp['status']))

	def test_tenant_group_create_disabled_token_xml(self):
	    h = httplib2.Http(".cache")
	    resp, content = create_tenant_xml("test_tenant", str(self.auth_token))
	    content = etree.fromstring(content)
	    if int(resp['status']) == 200:
		self.tenant = content.get('id')

	    url = '%stenant/%s/groups' % (URL, self.tenant)
	    body = '<?xml version="1.0" encoding="UTF-8"?> \
		<group xmlns="http://docs.openstack.org/idm/api/v1.0" \
		id="%s"> \
		<description>A description...</description> \
		</group>' % self.tenant_group
	    resp, content = h.request(url, "POST", body=body,\
				    headers={"Content-Type": "application/xml",
					     "X-Auth-Token": self.disabled_token,
					     "ACCEPT": "application/xml"})

	    if int(resp['status']) == 500:
		self.fail('IDM fault')
	    elif int(resp['status']) == 503:
		self.fail('Service Not Available')
	    self.assertEqual(403, int(resp['status']))

	def test_tenant_group_create_invalid_token_xml(self):
	    h = httplib2.Http(".cache")
	    resp, content = create_tenant_xml("test_tenant", str(self.auth_token))
	    content = etree.fromstring(content)
	    if int(resp['status']) == 200:
		self.tenant = content.get('id')

	    url = '%stenant/%s/groups' % (URL, self.tenant)
	    body = '<?xml version="1.0" encoding="UTF-8"?> \
		<group xmlns="http://docs.openstack.org/idm/api/v1.0" \
		 id="%s"> \
		<description>A description...</description> \
		</group>' % self.tenant_group
	    resp, content = h.request(url, "POST", body=body,\
				    headers={"Content-Type": "application/xml",\
					     "X-Auth-Token": 'nonexsitingtoken',
					     "ACCEPT": "application/xml"})

	    if int(resp['status']) == 500:
		self.fail('IDM fault')
	    elif int(resp['status']) == 503:
		self.fail('Service Not Available')
	    self.assertEqual(401, int(resp['status']))
=======
class add_user_global_group_test(unittest.TestCase):
    
    def setUp(self):
        self.token = get_token('joeuser', 'secrete', 'token')
        self.tenant = get_global_tenant()
        self.user = get_user()
        self.userdisabled = get_userdisabled()
        self.auth_token = get_auth_token()
        self.exp_auth_token = get_exp_auth_token()
        self.disabled_token = get_disabled_token()
        self.tenant_group = 'test_global_group'
        
        

    def tearDown(self):
        respG, contentG = delete_user_global_group(self.tenant_group,
                                                   self.user,
                                                   str(self.auth_token))
        
        respG, contentG = delete_user(self.tenant, self.user,
                                      str(self.auth_token))
        resp, content = delete_global_group(self.tenant_group,
                                            self.auth_token)
        
        
        
    def test_add_user_global_group(self):
        h = httplib2.Http(".cache")
        resp, content = create_global_group(self.tenant_group,
                                              str(self.auth_token))
        respG, contentG = create_user(self.tenant, self.user,
                                      str(self.auth_token))
        respG, contentG = add_user_global_group(self.tenant_group,
                                                self.user, str(self.auth_token)
                                                )
        
        if int(resp['status']) == 500:
            self.fail('IDM fault')
        elif int(resp['status']) == 503:
            self.fail('Service Not Available')
        if int(respG['status']) not in (200, 201):
            self.fail('Failed due to %d' % int(respG['status']))
        
    
    def test_add_user_global_group_xml(self):
        h = httplib2.Http(".cache")
        resp, content = create_global_group(self.tenant_group,
                                              str(self.auth_token))
        respG, contentG = create_user(self.tenant, self.user,
                                      str(self.auth_token))
        respG, contentG = add_user_global_group_xml(self.tenant_group,
                                                self.user, str(self.auth_token)
                                                )
        
        
        if int(resp['status']) == 500:
            self.fail('IDM fault')
        elif int(resp['status']) == 503:
            self.fail('Service Not Available')
        if int(respG['status']) not in (200, 201):
            self.fail('Failed due to %d' % int(respG['status']))
        
    
    def test_add_user_global_group_conflict(self):
        h = httplib2.Http(".cache")
        resp, content = create_global_group(self.tenant_group,
                                              str(self.auth_token))
        respG, contentG = create_user(self.tenant, self.user,
                                      str(self.auth_token))
        respG, contentG = add_user_global_group(self.tenant_group,
                                                self.user, str(self.auth_token)
                                                )
        respG, contentG = add_user_global_group(self.tenant_group,
                                                self.user, str(self.auth_token)
                                                )
        
        
        if int(resp['status']) == 500:
            self.fail('IDM fault')
        elif int(resp['status']) == 503:
            self.fail('Service Not Available')
        self.assertEqual(409, int(respG['status']))
    
    def test_add_user_global_group_conflict_xml(self):
        h = httplib2.Http(".cache")
        resp, content = create_global_group(self.tenant_group,
                                              str(self.auth_token))
        respG, contentG = create_user(self.tenant, self.user,
                                      str(self.auth_token))
        respG, contentG = add_user_global_group_xml(self.tenant_group,
                                                self.user, str(self.auth_token)
                                                )
        respG, contentG = add_user_global_group_xml(self.tenant_group,
                                                self.user, str(self.auth_token)
                                                )
        
        if int(resp['status']) == 500:
            self.fail('IDM fault')
        elif int(resp['status']) == 503:
            self.fail('Service Not Available')
        self.assertEqual(409, int(respG['status']))
        
    def test_add_user_global_group_unauthorized(self):
        h = httplib2.Http(".cache")
        resp, content = create_global_group(self.tenant_group,
                                              str(self.auth_token))
        respG, contentG = create_user(self.tenant, self.user,
                                      str(self.auth_token))
        respG, contentG = add_user_global_group(self.tenant_group,
                                                self.user, str(self.token)
                                                )
        
        
        if int(resp['status']) == 500:
            self.fail('IDM fault')
        elif int(resp['status']) == 503:
            self.fail('Service Not Available')
        self.assertEqual(401, int(respG['status']))
        
    def test_add_user_global_group_unauthorized_xml(self):
        h = httplib2.Http(".cache")
        resp, content = create_global_group(self.tenant_group,
                                              str(self.auth_token))
        respG, contentG = create_user(self.tenant, self.user,
                                      str(self.auth_token))
        respG, contentG = add_user_global_group_xml(self.tenant_group,
                                                self.user, str(self.token)
                                                )
        
        if int(resp['status']) == 500:
            self.fail('IDM fault')
        elif int(resp['status']) == 503:
            self.fail('Service Not Available')
        self.assertEqual(401, int(respG['status']))
        
    def test_add_user_global_group_forbidden(self):
        h = httplib2.Http(".cache")
        resp, content = create_global_group(self.tenant_group,
                                              str(self.auth_token))
        respG, contentG = create_user(self.tenant, self.user,
                                      str(self.auth_token))
        respG, contentG = add_user_global_group(self.tenant_group,
                                                self.user, 
                                                str(self.disabled_token)
                                                )
        
        if int(resp['status']) == 500:
            self.fail('IDM fault')
        elif int(resp['status']) == 503:
            self.fail('Service Not Available')
        self.assertEqual(403, int(respG['status']))
    
    def test_add_user_global_group_forbidden_xml(self):
        h = httplib2.Http(".cache")
        resp, content = create_global_group(self.tenant_group,
                                              str(self.auth_token))
        respG, contentG = create_user(self.tenant, self.user,
                                      str(self.auth_token))
        respG, contentG = add_user_global_group_xml(self.tenant_group,
                                                self.user, 
                                                str(self.disabled_token)
                                                )
        if int(resp['status']) == 500:
            self.fail('IDM fault')
        elif int(resp['status']) == 503:
            self.fail('Service Not Available')
        self.assertEqual(403, int(respG['status']))
    

class get_users_tenant_group_test(unittest.TestCase):
    
    def setUp(self):
        self.token = get_token('joeuser', 'secrete', 'token')
        self.tenant = get_global_tenant()
        self.user = get_user()
        self.userdisabled = get_userdisabled()
        self.auth_token = get_auth_token()
        self.exp_auth_token = get_exp_auth_token()
        self.disabled_token = get_disabled_token()
        self.tenant_group = 'test_global_group'
        
        

    def tearDown(self):
        respG, contentG = delete_user_global_group(self.tenant_group,
                                                   self.user,
                                                   str(self.auth_token))
        
        respG, contentG = delete_user(self.tenant, self.user,
                                      str(self.auth_token))
        resp, content = delete_global_group(self.tenant_group,
                                            self.auth_token)       
    def test_get_users_global_group(self):
        h = httplib2.Http(".cache")
        resp, content = create_global_group(self.tenant_group,
                                              str(self.auth_token))
        respG, contentG = create_user(self.tenant, self.user,
                                      str(self.auth_token))
        respG, contentG = add_user_global_group(self.tenant_group,
                                                self.user, 
                                                str(self.auth_token)
                                                )
        respG, contentG = get_user_global_group(self.tenant_group,
                                                str(self.auth_token)
                                                )
        
        if int(resp['status']) == 500:
            self.fail('IDM fault')
        elif int(resp['status']) == 503:
            self.fail('Service Not Available')
        self.assertEqual(200, int(respG['status']))
        
    
    def test_get_users_global_group_xml(self):
        h = httplib2.Http(".cache")
        resp, content = create_global_group(self.tenant_group,
                                              str(self.auth_token))
        respG, contentG = create_user(self.tenant, self.user,
                                      str(self.auth_token))
        respG, contentG = add_user_global_group_xml(self.tenant_group,
                                                self.user, 
                                                str(self.auth_token)
                                                )
        respG, contentG = get_user_global_group_xml(self.tenant_group,
                                                str(self.auth_token)
                                                )
        if int(resp['status']) == 500:
            self.fail('IDM fault')
        elif int(resp['status']) == 503:
            self.fail('Service Not Available')
        self.assertEqual(200, int(respG['status']))
        
        
    def test_get_users_global_group_unauthorized(self):
        h = httplib2.Http(".cache")
        resp, content = create_global_group(self.tenant_group,
                                              str(self.auth_token))
        respG, contentG = create_user(self.tenant, self.user,
                                      str(self.auth_token))
        respG, contentG = add_user_global_group(self.tenant_group,
                                                self.user, 
                                                str(self.auth_token)
                                                )
        
        respG, contentG = get_user_global_group(self.tenant_group,
                                                str(self.token)
                                                )
        
        if int(resp['status']) == 500:
            self.fail('IDM fault')
        elif int(resp['status']) == 503:
            self.fail('Service Not Available')
        self.assertEqual(401, int(respG['status']))
        
    def test_get_users_global_group_unauthorized_xml(self):
        h = httplib2.Http(".cache")
        resp, content = create_global_group(self.tenant_group,
                                              str(self.auth_token))
        respG, contentG = create_user(self.tenant, self.user,
                                      str(self.auth_token))
        respG, contentG = add_user_global_group(self.tenant_group,
                                                self.user, 
                                                str(self.auth_token)
                                                )
        respG, contentG = get_user_global_group_xml(self.tenant_group,
                                                str(self.token)
                                                )
        
        if int(resp['status']) == 500:
            self.fail('IDM fault')
        elif int(resp['status']) == 503:
            self.fail('Service Not Available')
        self.assertEqual(401, int(respG['status']))
        
    def test_get_users_global_group_forbidden(self):
        h = httplib2.Http(".cache")
        resp, content = create_global_group(self.tenant_group,
                                              str(self.auth_token))
        respG, contentG = create_user(self.tenant, self.user,
                                      str(self.auth_token))
        respG, contentG = add_user_global_group(self.tenant_group,
                                                self.user, 
                                                str(self.auth_token)
                                                )
        respG, contentG = get_user_global_group(self.tenant_group,
                                                str(self.disabled_token)
                                                )
        
        if int(resp['status']) == 500:
            self.fail('IDM fault')
        elif int(resp['status']) == 503:
            self.fail('Service Not Available')
        self.assertEqual(403, int(respG['status']))
    
    def test_get_users_global_group_forbidden_xml(self):
        h = httplib2.Http(".cache")
        resp, content = create_global_group(self.tenant_group,
                                              str(self.auth_token))
        respG, contentG = create_user(self.tenant, self.user,
                                      str(self.auth_token))
        respG, contentG = add_user_global_group(self.tenant_group,
                                                self.user, 
                                                str(self.auth_token)
                                                )
        respG, contentG = get_user_global_group_xml(self.tenant_group,
                                                str(self.disabled_token)
                                                )
        if int(resp['status']) == 500:
            self.fail('IDM fault')
        elif int(resp['status']) == 503:
            self.fail('Service Not Available')
        self.assertEqual(403, int(respG['status']))
    
    def test_get_users_global_group_expired(self):
        h = httplib2.Http(".cache")
        resp, content = create_global_group(self.tenant_group,
                                              str(self.auth_token))
        respG, contentG = create_user(self.tenant, self.user,
                                      str(self.auth_token))
        respG, contentG = add_user_global_group(self.tenant_group,
                                                self.user, 
                                                str(self.auth_token)
                                                )
        respG, contentG = get_user_global_group(self.tenant_group,
                                                str(self.exp_auth_token)
                                                )
        
        if int(resp['status']) == 500:
            self.fail('IDM fault')
        elif int(resp['status']) == 503:
            self.fail('Service Not Available')
        self.assertEqual(403, int(respG['status']))
    
    def test_get_users_global_group_expired_xml(self):
        h = httplib2.Http(".cache")
        resp, content = create_global_group(self.tenant_group,
                                              str(self.auth_token))
        respG, contentG = create_user(self.tenant, self.user,
                                      str(self.auth_token))
        respG, contentG = add_user_global_group(self.tenant_group,
                                                self.user, 
                                                str(self.auth_token)
                                                )
        respG, contentG = get_user_global_group_xml(self.tenant_group,
                                                str(self.exp_auth_token)
                                                )
        if int(resp['status']) == 500:
            self.fail('IDM fault')
        elif int(resp['status']) == 503:
            self.fail('Service Not Available')
        self.assertEqual(403, int(respG['status']))
    
class delete_users_global_group_test(unittest.TestCase):  
    
    def setUp(self):
        self.token = get_token('joeuser', 'secrete', 'token')
        self.tenant = get_global_tenant()
        self.user = get_user()
        self.userdisabled = get_userdisabled()
        self.auth_token = get_auth_token()
        self.exp_auth_token = get_exp_auth_token()
        self.disabled_token = get_disabled_token()
        self.tenant_group = 'test_global_group'
        
        

    def tearDown(self):
        respG, contentG = delete_user_global_group(self.tenant_group,
                                                   self.user,
                                                   str(self.auth_token))
        
        respG, contentG = delete_user(self.tenant, self.user,
                                      str(self.auth_token))
        resp, content = delete_global_group(self.tenant_group,
                                            self.auth_token)
    def test_delete_user_global_group(self):
        h = httplib2.Http(".cache")
        resp, content = create_global_group(self.tenant_group,
                                              str(self.auth_token))
        respG, contentG = create_user(self.tenant, self.user,
                                      str(self.auth_token))
        respG, contentG = add_user_global_group(self.tenant_group,
                                                self.user, 
                                                str(self.auth_token)
                                                )
        
        respG, contentG = delete_user_global_group(self.tenant_group,
                                                   self.user, 
                                                   str(self.auth_token)
                                                )
        
        if int(resp['status']) == 500:
            self.fail('IDM fault')
        elif int(resp['status']) == 503:
            self.fail('Service Not Available')
        self.assertEqual(204, int(respG['status']))
        
    
    def test_delete_user_global_group_xml(self):
        h = httplib2.Http(".cache")
        resp, content = create_global_group(self.tenant_group,
                                              str(self.auth_token))
        respG, contentG = create_user(self.tenant, self.user,
                                      str(self.auth_token))
        respG, contentG = add_user_global_group(self.tenant_group,
                                                self.user, 
                                                str(self.auth_token)
                                                )
        respG, contentG = delete_user_global_group_xml(self.tenant_group,
                                                   self.user, 
                                                   str(self.auth_token)
                                                )
        
        if int(resp['status']) == 500:
            self.fail('IDM fault')
        elif int(resp['status']) == 503:
            self.fail('Service Not Available')
        self.assertEqual(204, int(respG['status']))
    
    def test_delete_user_global_group_notfound(self):
        h = httplib2.Http(".cache")
        resp, content = create_global_group(self.tenant_group,
                                              str(self.auth_token))
        respG, contentG = create_user(self.tenant, self.user,
                                      str(self.auth_token))
        respG, contentG = add_user_global_group(self.tenant_group,
                                                self.user, 
                                                str(self.disabled_token)
                                                )
        respG, contentG = delete_user_global_group(self.tenant_group,
                                                   self.user, 
                                                   str(self.auth_token)
                                                )
        respG, contentG = delete_user_global_group(self.tenant_group,
                                                   self.user, 
                                                   str(self.auth_token)
                                                )
        
        if int(resp['status']) == 500:
            self.fail('IDM fault')
        elif int(resp['status']) == 503:
            self.fail('Service Not Available')
        self.assertEqual(404, int(respG['status']))
        
    def test_delete_user_global_group_notfound_xml(self):
        h = httplib2.Http(".cache")
        resp, content = create_global_group(self.tenant_group,
                                              str(self.auth_token))
        respG, contentG = create_user(self.tenant, self.user,
                                      str(self.auth_token))
        respG, contentG = add_user_global_group(self.tenant_group,
                                                self.user, 
                                                str(self.disabled_token)
                                                )
        respG, contentG = delete_user_global_group(self.tenant_group,
                                                   self.user, 
                                                   str(self.auth_token)
                                                )
        respG, contentG = delete_user_global_group_xml(self.tenant_group,
                                                   self.user, 
                                                   str(self.auth_token)
                                                )
        
        if int(resp['status']) == 500:
            self.fail('IDM fault')
        elif int(resp['status']) == 503:
            self.fail('Service Not Available')
        self.assertEqual(404, int(respG['status']))
>>>>>>> b5194e3b

if __name__ == '__main__':
    unittest.main()<|MERGE_RESOLUTION|>--- conflicted
+++ resolved
@@ -3,11 +3,8 @@
 # Need to access identity module
 sys.path.append(os.path.abspath(os.path.join(os.path.abspath(__file__),
                                 '..', '..', '..', '..', 'keystone')))
-<<<<<<< HEAD
 from keystone import server
-=======
-
->>>>>>> b5194e3b
+
 import unittest
 from webtest import TestApp
 import httplib2
@@ -2998,7 +2995,6 @@
         self.assertEqual(204, int(respG['status']))
 
 
-<<<<<<< HEAD
 	def test_tenant_group_create_forbidden_token(self):
 	    h = httplib2.Http(".cache")
 	    resp, content = create_tenant("test_tenant", str(self.auth_token))
@@ -3266,7 +3262,7 @@
 	    elif int(resp['status']) == 503:
 		self.fail('Service Not Available')
 	    self.assertEqual(401, int(resp['status']))
-=======
+
 class add_user_global_group_test(unittest.TestCase):
     
     def setUp(self):
@@ -3735,7 +3731,6 @@
         elif int(resp['status']) == 503:
             self.fail('Service Not Available')
         self.assertEqual(404, int(respG['status']))
->>>>>>> b5194e3b
 
 if __name__ == '__main__':
     unittest.main()